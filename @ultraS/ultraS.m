classdef ultraS < chebDiscretization
%ULTRAS   ULTRASPHERICAL class for discretizating differential operators 
%         on bounded domain. 
%
%    This class uses the ultraspherical spectral to discretize and ultimately
%    solve 1D boundary value problem defined on a bounded interval.  
% 
% ULTRAS(SOURCE, DIMENSION, DOMAIN) constructs a ultraspherical spectral 
% discretization of SOURCE of size DIMENSION-by-DIMENSION for BVPs on the
% interval DOMAIN. 
% 
% ULTRAS(SOURCE, DIMESION) takes the DOMAIN from SOURCE. 
%
% ULTRAS(SOURCE) takes the dimension from SOURCE. 

% For more details about the ultrapsherical spectral methods, see: 
% S. Olver and A. Townsend, A fast and well-conditioned spectral method, SIAM
% Review, 55 (2013), pp. 462-489.

% Copyright 2014 by The University of Oxford and The Chebfun Developers.
% See http://www.chebfun.org/ for Chebfun information.

    properties
        coeffs        % Coefficients of the operator
        outputSpace   % The range of the ultraspherical spectral operator
    end
    
    methods
        function disc = ultraS(source, dimension, domain)
            %ULTRAS(SOURCE, DIMENSION, DOMAIN)   ULTRAS constructor.
            
            if ( (nargin == 0) || isempty(source) )
                % Construct an empty ULTRAS.
                return
            end
            
            % Attach SOURCE and the DOMAIN information to the object:
            disc.source = source; 
            disc.domain = source.domain;
            % Obtain the coeffs and output space required for this source:
            disc.coeffs = ultraS.getCoeffs(source);
            % Determine the dimension adjustments and outputSpace:
            disc.dimAdjust = ultraS.getDimAdjust(source);
            disc.projOrder = ultraS.getProjOrder(source);
            disc.outputSpace = ultraS.getOutputSpace(source);
            
            % Assign DIMENSIONS and DOMAIN if they were passed.
            if ( nargin > 1 )
                disc.dimension = dimension;
            end
            if ( nargin > 2 )
                disc.domain = chebfun.mergeDomains(domain, disc.domain); 
            end
            
        end

    end
    
    methods ( Access = private )
        
        % Conversion (transformation) operator for Ultraspherical method.
        S = convert(A, K1, K2)

    end
<<<<<<< HEAD
        
    methods ( Access = public, Static = true)
=======
    
    methods ( Static = true)
>>>>>>> d7bb2545
        
        % Conversion matrix used in the ultraspherical spectral method.
        S = convertmat(n, K1, K2)
        
        % Differentiation matrices for ultraspherical spectral method.
        D = diffmat(n, m)

    end
        
    methods ( Access = private, Static = true)

        % Get coefficient representation of the source.
        c = getCoeffs( source )
        
        % Obtain the range of the ultrapspherical spectral operator.
        outputSpace = getOutputSpace(source)
        
        % Compute sparse representation for conversion operators. 
        T = spconvert(n, lam)
        
        % Construct a sparse Hankel operator.
        H = sphankel(r)

        % Sparse Toeplitz matrix.
        T = sptoeplitz(col, row)

    end
    
end<|MERGE_RESOLUTION|>--- conflicted
+++ resolved
@@ -62,13 +62,8 @@
         S = convert(A, K1, K2)
 
     end
-<<<<<<< HEAD
-        
-    methods ( Access = public, Static = true)
-=======
     
     methods ( Static = true)
->>>>>>> d7bb2545
         
         % Conversion matrix used in the ultraspherical spectral method.
         S = convertmat(n, K1, K2)
