--- conflicted
+++ resolved
@@ -408,15 +408,12 @@
         % Aliasing:
         coeffs = alias(coeffs, m)
         
-<<<<<<< HEAD
         % Barycentric weights for n equispaced pionts:
         w = barywts(n)
 
-=======
         % Differentiation matrix in Fourier basis.
         D = diffmat(n, p)
         
->>>>>>> 2d47319c
         % Compute Fourier points (x) and optionally quadrature (w)
         % and barycentric (v) weights:
         [x, w, v] = fourpts(n);
