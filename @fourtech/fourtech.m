classdef fourtech < smoothfun
%FOURTECH   Approximate smooth periodic functions on [-1,1] with Fourier interpolants.
%
%   Class for approximating smooth periodic functions on the interval [-1,1]
%   using function values at equally spaced points on [-1,1).
%
% Constructor inputs:
%   FOURTECH(OP) constructs a FOURTECH object from the function handle OP. OP
%   should be vectorized (i.e., accept a vector input) and ouput a vector of
%   the same length. FOURTECH objects allow for array-valued construction
%   (i.e., of array-valued function), in which case OP should accept a vector
%   of length N and return a matrix of size NxM, where M is number of columns
%   of the multi -valued function.
%
%   FOURTECH(OP, DATA) constructs a FOURTECH using the additional data
%   supplied in the DATA structure.  Fields currently recognized are:
%     DATA.VSCALE    (Default:  0)
%     DATA.HSCALE    (Default:  1)
%         The constructor builds a FOURTECH with 'happiness' (see
%         HAPPINESSCHECK.m) relative to the maximum of the given vertical scale
%         DATA.VSCALE and the (column-wise) infinity norm of the sampled
%         function values of OP, and the fixed horizontal scale DATA.HSCALE.
%   If any fields in DATA are empty or not supplied, or if DATA itself is empty
%   or not supplied, appropriate default values are set.
%
%   FOURTECH(OP, DATA, PREF) overrides the default behavior with that given by
%   the preference structure PREF.
%
%   FOURTECH(VALUES, ...) returns a FOURTECH object which interpolates the
%   values in the columns of VALUES at equally spaced points and
%   FOURTECH({VALUES, COEFFS}, ... ) uses the Fourier coefficients passed in
%   COEFFS rather than computing them. If COEFFS are passed, the resulting
%   FOURTECH is always deemed 'happy'.
%
% Examples: % Basic construction: f = fourtech(@(x) exp(sin(pi*x)))
%
%   % Construction with preferences:
%   p.sampleTest = 0; % See FOURTECH.TECHPREF for details
%   f = fourtech(@(x) sin(x), [], [], p)
%
%   % Array-valued construction:
%   f = fourtech(@(x) tanh([sin(pi*x), cos(pi*x), cos(pi*sin(pi*x))]))
%
% See also FOURTECH, FOURTECH.TECHPREF, FOURPTS, HAPPINESSCHECK, REFINE.

% Copyright 2014 by The University of Oxford and The Chebfun Developers.
% See http://www.chebfun.org/ for Chebfun information.

%%%%%%%%%%%%%%%%%%%%%%%%%%%%%%%%%%%%%%%%%%%%%%%%%%%%%%%%%%%%%%%%%%%%%%%%%%%
% FOURTECH Class Description:
%
% The FOURTECH class is for representations of smooth periodic 
% functions on the interval [-1,1] via interpolated function values at
% equally spaced points using Fourier series.
%
% The vertical scale VSCALE is used to enforce scale invariance in FOURTECH
% construction and subsequent operations. For example, that
%   fourtech(@(x) 2^300*f(x)) = 2^300*fourtech(@(x) f(x)).
%
% VSCALE may be optionally passed to the constructor (if not, it defaults to 0),
% and during construction it is updated to be the maximum magnitude of the
% sampled function values. Similarly the horizontal scale HSCALE is used to
% enforce scale invariance when the input OP has been implicitly mapped from a
% domain other than [-1 1] before being passed to the FOURTECH constructor.
%
% EPSLEVEL is the happiness level to which the FOURTECH was constructed (See
% HAPPINESSCHECK.m for full documentation) or a rough accuracy estimate of
% subsequent operations, both relative to VSCALE. Therefore EPSLEVEL could be
% regarded as the number of correct digits in the sampled value that created
% VSCALE.
%
% Here is a rough guide to how scale and accuracy information is propagated in
% subsequent operations after construction:
%   h = f + c:
%     h.vscale = max(abs(f.values), [], 1);
%     h.epslevel = (f.epslevel*f.vscale + eps(c)) / h.vscale;
%
%   h = f * c:
%     h.vscale = abs(c)*f.vscale;
%     h.epslevel = f.epslevel + eps(c)/c;
%
%   h = f + g:
%     h.vscale = max(abs(h.values), [], 1);
%     h.epslevel = (f.epslevel*f.vscale + g.epslevel*g.vscale) / h.vscale
%
%   h = f .* g:
%     h.vscale = max(abs(h.values), [], 1);
%     h.epslevel = (f.epslevel + g.epslevel) * (f.vscale*g.vscale)/h.vscale
%
%   h = diff(f):
%     h.vscale = max(abs(h.values), [], 1);
%     % [TODO]: Figure this out rigourously.
%     h.epslevel = n*log(n)*f.epslevel*f.vscale; % *(h.vscale/h.vscale)
%     % Note we don't divide by h.vscale here as we must also multiply by it.
%
%   h = cumsum(f):
%     h.vscale = max(abs(h.values), [], 1);
%     h.epslevel = happinessCheck(h);
%
% If the input operator OP in a call to FOURTECH evaluates to NaN or Inf at
% any of the sample points used by the constructor, then an error is thrown.
%
% The FOURTECH class supports the representation of array-valued functions (for
% example, f = fourtech(@(x) [sin(pi*x), cos(pi*x)])). In such cases, the values and
% coefficients are stored in a matrix (column-wise), and as such each component
% of the array-valued function is truncated to the same length, even if the
% demands of 'happiness' imply that one of the components could be truncated to
% a shorter length than the others. All FOURTECH methods should accept such
% array-valued forms. Note that this representation is distinct from an array of
% FOURTECH objects, for which there is little to no support.
%
% Class diagram: [<<smoothfun>>] <-- [fourtech]
%%%%%%%%%%%%%%%%%%%%%%%%%%%%%%%%%%%%%%%%%%%%%%%%%%%%%%%%%%%%%%%%%%%%%%%%%%%

    %% Properties of FOURTECH objects.
    properties ( Access = public )

        % Values of FOURTECH at equally spaced points from [-1,1).
        % For array-valued FOURTECH objects, each column
        % represents the interpolated values of a single function.
        values % (nxm double)

        % Coefficients are represented for the complex exponential form of
        % the interpolant. The coefficients are stored in descending order
        % so that c_{(N-1)/2} is the first entry and c_{-(N-1)/2} is the
        % last. For array-valued FOURTECH objects, each column represents
        % the coefficients of a single function.
        coeffs % (nxm double)

        % Vertical scale of the FOURTECH. This is a row vector storing the
        % magnitude of the largest entry in each column of VALUES. It is
        % convenient to store this as a property.
        vscale = 0 % (1xm double >= 0)

        % Horizontal scale of the FOURTECH. Although FOURTECH objects have
        % in principle no notion of horizontal scale invariance (since they
        % always live on [-1,1)), the input OP may have been implicitly
        % mapped. HSCALE is then used to enforce horizontal scale
        % invariance in construction and other subsequent operations that
        % require it. It defaults to 1 and is never updated.
        hscale = 1 % (scalar > 0)

        % Boolean value designating whether the FOURTECH is 'happy' or not.
        % See HAPPINESSCHECK.m for full documentation.
        ishappy % (logical)

        % Happiness level to which the FOURTECH was constructed (See
        % HAPPINESSCHECK.m for full documentation) or a rough accuracy
        % estimate of subsequent operations (See FOURTECH class
        % documentation for details).
        epslevel % (double >= 0)
        
        % Boolean value designating whether the FOURTECH represents a
        % real-valued function. This allows us to always return a real
        % result for things like evaluating a fourtech.
        isReal % (logical)
        
    end

    %% METHODS IMPLEMENTED BY THIS M-FILE:
    methods
        
        function obj = fourtech(op, data, pref)
            %Constructor for the FOURTECH class.

            % Parse inputs.
            if ( (nargin == 0) || isempty(op) )
                % Return an empty FOURTECH on null input:
                return
            end

            if ( (nargin < 2) || isempty(data) )
                    data = struct();
            end

            if ( (nargin < 3) || isempty(pref) )
                pref = fourtech.techPref();
            else
                pref = fourtech.techPref(pref);
            end

            data = parseDataInputs(data, pref);

            % Force nonadaptive construction if PREF.NUMPOINTS is numeric:
            if ( ~isempty(pref.numPoints) && ~isnan(pref.numPoints) )
                % Evaluate op on the Fourier grid of given size:
                vals = feval(op, fourtech.fourpts(pref.numPoints));
                vals(1,:) = 0.5*(vals(1,:) + feval(op, 1));
                op = vals;
            end

            % Actual construction takes place here:
            obj = populate(obj, op, data.vscale, data.hscale, pref);
            
        end
        
    end
    
    %% STATIC METHODS IMPLEMENTED BY THIS CLASS:
    methods ( Static = true )
        
        % Aliasing:
        coeffs = alias(coeffs, m)
        
        % Compute Fourier points (x) and optionally quadrature (w)
        % and barycentric (v) weights:
        [x, w, v] = fourpts(n);
        
        % Convert coefficients to values:
        values = coeffs2vals(coeffs);
        
        % Make a FOURTECH (constructor shortcut):
        f = make( varargin );
        
        % Compute Fourier quadrature weights (trapezoidal rule):
        w = quadwts(n)
        
        % Refinement function for FOURTECH construction (evaluates OP on grid):
        [values, points, giveUp] = refine(op, values, pref)
        
        % Retrieve and modify preferences for this class.
        p = techPref(q)

        % Convert values to coefficients:
        coeffs = vals2coeffs(values)

    end
    
    %% METHODS IMPLEMENTED BY THIS CLASS:
    methods
        
        % Absolute value of a FOURTECH. (f should have no zeros in its domain)
        f = abs(f, pref)

        % FOURTECH logical AND.
        h = and(f, g)

        % True if any element of a FOURTECH is a nonzero number, ignoring NaN.
        a = any(f, dim)

        % Convert an array of FOURTECH objects into an array-valued FOURTECH.
        f = cell2mat(f)

        % Circular convolution of two fourtech objects.
        f = circconv(f, g)
        
        % Circular shift of a fourtech object by a: f -> g(x-a).
        g = circshift(f, a)

        % Plot (semilogy) the Fourier coefficients of a FOURTECH object.
        [h1, h2] = coeffsplot(f, varargin)

        % Check the happiness of a FOURTECH. (Classic definition).
        [ishappy, epslevel, cutoff] = classicCheck(f, values, pref)

        % Compose two FOURTECH objects or a FOURTECH with a function handle:
        h = compose(f, op, g, data, pref)

        % Complex conjugate of a FOURTECH.
        f = conj(f)
        
        % FOURTECH obects are not transposable.
        f = ctranspose(f)

        % Indefinite integral of a FOURTECH.
        f = cumsum(f, dim)

        % Derivative of a FOURTECH.
        f = diff(f, k, dim)

        % Extract information for DISPLAY.
        info = dispData(f)
        
        % Extract columns of an array-valued FOURTECH object.
        f = extractColumns(f, columnIndex)

        % Extract roots at the boundary points -1 and 1.
        [f, rootsLeft, rootsRight] = extractBoundaryRoots(f, numRoots)

        % Extrapolate (for NaNs / Infs).
        [values, maskNaN, maskInf] = extrapolate(f, values)

        % Evaluate a FOURTECH.
        y = feval(f, x)
        
<<<<<<< HEAD
        % Flip columns of an array-valued FOURTECH object.
        f = fliplr(f)
        
        % Flip/reverse a FOURTECH object.
        f = flipud(f)
=======
        % Plot (semilogy) the Fourier coefficients of a FOURTECH object.
        varargout = plotcoeffs(f, varargin)
>>>>>>> 5c6522c8

        % Get method:
        val = get(f, prop);

        % Happiness test for a FOURTECH
        [ishappy, epslevel, cutoff] = happinessCheck(f, op, values, pref)

        % Imaginary part of a FOURTECH.
        f = imag(f)

        % Compute the inner product of two FOURTECH objects.
        out = innerProduct(f, g)

        % True for an empty FOURTECH.
        out = isempty(f)

        % Test if FOURTECH objects are equal.
        out = isequal(f, g)

        % Test if a FOURTECH is bounded.
        out = isfinite(f)

        % Test if a FOURTECH is unbounded.
        out = isinf(f)

        % Test if a FOURTECH has any NaN values.
        out = isnan(f)

        % True for real FOURTECH.
        out = isreal(f)
        
        % True for zero FOURTECH objects
        out = iszero(f)
        
        % Cannot convert FOURTECH coefficients to legendre coefficients
        c_leg = legcoeffs(f, n)
        
        % Length of a FOURTECH.
        len = length(f)

        % Convert an array-valued FOURTECH into an ARRAY of FOURTECH objects.
        g = mat2cell(f, M, N)

        % Global maximum of a FOURTECH on [-1,1].
        [maxVal, maxPos] = max(f)

        % Global minimum of a FOURTECH on [-1,1].
        [minVal, minPos] = min(f)

        % Global minimum and maximum on [-1,1].
        [vals, pos] = minandmax(f)

        % Subtraction of two FOURTECH objects.
        f = minus(f, g)

        % Left matrix divide for FOURTECH objects.
        X = mldivide(A, B)

        % Right matrix divide for a FOURTECH.
        X = mrdivide(B, A)

        % Multiplication of FOURTECH objects.
        f = mtimes(f, c)

        % FOURTECH logical OR.
        h = or(f, g)

        % Basic linear plot for FOURTECH objects.
        varargout = plot(f, varargin)
        
        % 3-D plot for FOURTECH objects.
        varargout = plot3(f, g, h, varargin)
        
        % Obtain data used for plotting a FOURTECH object:
        data = plotData(f, g, h)

        % Plot the Fourier coefficients of a FOURTECH object.
        varargout = plotcoeffs(f, varargin)

        % Addition of two FOURTECH objects.
        f = plus(f, g)

        % Return the points used by a FOURTECH.
        out = points(f)

        % Complex polynomial coefficients of a FOURTECH.
        out = poly(f)

        % Populate a FOURTECH class with values.
        f = populate(f, op, vscale, hscale, pref)
        
        % Power function of a FOURTECH.
        f = power(f, b)

        % Adjust the number of points used in a FOURTECH.
        f = prolong(f, n)

        % QR factorisation of an array-valued FOURTECH.
        [f, R, E] = qr(f, flag, methodFlag)

        % Right array divide for a FOURTECH.
        f = rdivide(f, c, pref)

        % Real part of a FOURTECH.
        f = real(f)

        % Restrict a FOURTECH to a subinterval.
        f = restrict(f, s)

        % Roots of a FOURTECH in the interval [-1,1].
        out = roots(f, varargin)
        
        % Test an evaluation of the input OP against a FOURTECH approx.
        pass = sampleTest(op, values, f)
        
        % Signum of a FOURTECH. (f should have no zeros in its domain)
        f = sign(f, pref)

        % Trim trailing Chebyshev coefficients of a FOURTECH object.
        f = simplify(f, pref, force)

        % Size of a FOURTECH.
        [siz1, siz2] = size(f, varargin)

        % Definite integral of a FOURTECH on the interval [-1,1].
        out = sum(f, dim)

        % FOURTECH multiplication.
        f = times(f, g, varargin)
        
        % FOURTECH obects are not transposable.
        f = transpose(f)

        % Unary minus of a FOURTECH.
        f = uminus(f)

        % Unary plus of a FOURTECH.
        f = uplus(f)        
    end
    
    methods       
        
        function c = legpoly(f)
            error('CHEBFUN:FOURTECH:legpoly:notAvailable',...
                'Cannot convert a Fourier based chebfun to a Legendre Series. Try first converting f to a Chebyshev based chebfun');
        end
        
        function [f, rootsLeft, rootsRight] = extractBoundaryRoots(f, numRoots)
            error('CHEBFUN:FOURTECH:extractBoundaryRoots:notAvailable',...
                'Function not implemented. Try first converting f to a Chebyshev based chebfun');
        end
        
    end
    
end

function data = parseDataInputs(data, pref)
%PARSEDATAINPUTS   Parse inputs from the DATA structure and assign defaults.

if ( ~isfield(data, 'vscale') || isempty(data.vscale) )
    data.vscale = 0;
end

if ( ~isfield(data, 'hscale') || isempty(data.hscale) )
    data.hscale = 1;
end

end<|MERGE_RESOLUTION|>--- conflicted
+++ resolved
@@ -274,25 +274,17 @@
         % Extract columns of an array-valued FOURTECH object.
         f = extractColumns(f, columnIndex)
 
-        % Extract roots at the boundary points -1 and 1.
-        [f, rootsLeft, rootsRight] = extractBoundaryRoots(f, numRoots)
-
-        % Extrapolate (for NaNs / Infs).
-        [values, maskNaN, maskInf] = extrapolate(f, values)
-
         % Evaluate a FOURTECH.
         y = feval(f, x)
         
-<<<<<<< HEAD
         % Flip columns of an array-valued FOURTECH object.
         f = fliplr(f)
         
         % Flip/reverse a FOURTECH object.
         f = flipud(f)
-=======
+
         % Plot (semilogy) the Fourier coefficients of a FOURTECH object.
         varargout = plotcoeffs(f, varargin)
->>>>>>> 5c6522c8
 
         % Get method:
         val = get(f, prop);
@@ -368,9 +360,6 @@
         
         % Obtain data used for plotting a FOURTECH object:
         data = plotData(f, g, h)
-
-        % Plot the Fourier coefficients of a FOURTECH object.
-        varargout = plotcoeffs(f, varargin)
 
         % Addition of two FOURTECH objects.
         f = plus(f, g)
