function f = mtimes(f, g)
%*   CHEBFUN multiplication.
%   A*F and F*A multiplies the CHEBFUN F by the scalar A.
%
%   If F is an m-by-Inf row CHEBFUN and G is an Inf-by-n column CHEBFUN, F*G
%   returns the m-by-n matrix of pairwise inner products. F and G must have
%   the same domain.
%
%   See also TIMES.

% Copyright 2013 by The University of Oxford and The Chebfun Developers.
% See http://www.chebfun.org for Chebfun information.

if ( ~isa(f, 'chebfun') )   % ??? * CHEBFUN

    % Ensure CHEBFUN is the first input:
    if ( ~g(1).isTransposed )
        f = mtimes(g, f);
    else
        f = mtimes(g.', f.').';
    end

elseif ( isempty(g) )       % CHEBFUN * []

    f = [];
    
elseif ( isnumeric(g) )     % CHEBFUN * double

    if ( isscalar(g) )
        f = times(f, g);
        return
    end

<<<<<<< HEAD
    % Multiply the pointValues:
    f.pointValues = f.pointValues * g;
=======
    if ( numel(f) == 1 )
        % Array-valued CHEBFUN case:
    
        % Loop over the FUNs:
        for k = 1:numel(f.funs)
            f.funs{k} = mtimes(f.funs{k}, g);
        end

        % Multiply the impulses:
        f.impulses = f.impulses * g;

    else
        % QUASIMATRIX case:
        numCols = numel(f);
        if ( length(g) ~= numCols && min(size(g)) ~= 1 )
            error('CHEBFUN:plus:dims', 'Matrix dimensions must agree.');
        end
        % Transpose g if f is a row CHEBFUN:
        if ( f(1).isTransposed )
            g = g.';
        end
        s = f(1)*g(1,:);
        % Loop over the columns:
        for k = 2:numCols
            s = s + f(k).*g(k,:);
        end
        f = s;
    end
>>>>>>> 7712d8ee

elseif ( ~isa(g, 'chebfun') )

    error('CHEBFUN:mtimes:unknown', ...
          ['Undefined function ''mtimes'' for input arguments of type ' ...
           '%s and %s.'], class(f), class(g));
else                        % CHEBFUN' * CHEBFUN

    % We can't do MTIMES() on two CHEBFUNs that have the same transpose state.
    if ( f(1).isTransposed == g(1).isTransposed )
        if ( numColumns(f) ~= numColumns(g) )
            error('CHEBFUN:mtimes:dims', ...
                ['Matrix dimensions must agree. Use f.*g to multiply ' ...
                 'two CHEBFUN objects.']);
        else
            error('CHEBFUN:mtimes:dims', ...
                'Matrix dimensions must agree.');
        end
    end

    if ( f(1).isTransposed && ~g(1).isTransposed ) % Row times column.
        
        f = innerProduct(conj(f), g);
%         % Overlap:
%         [f, g] = overlap(f, g);
% 
%         % Compute the inner product (we call CONJ() here because INNERPRODUCT()
%         % is semilinear in the first factor, and we want to undo that):
%         S = 0;
%         for k = 1:numel(f.funs)
%             S = S + innerProduct(conj(f.funs{k}), g.funs{k});
%         end
% 
%         % Output in f:
%         f = S;
    else                                     % Column times row.
        % [TODO]:  Implement (and document) this once we have CHEBFUN2.
        error('CHEBFUN:mtimes:colTimesRow', ...
              'Support for (column)*(row) products not yet implemented.');
    end

end

end<|MERGE_RESOLUTION|>--- conflicted
+++ resolved
@@ -31,10 +31,6 @@
         return
     end
 
-<<<<<<< HEAD
-    % Multiply the pointValues:
-    f.pointValues = f.pointValues * g;
-=======
     if ( numel(f) == 1 )
         % Array-valued CHEBFUN case:
     
@@ -43,8 +39,8 @@
             f.funs{k} = mtimes(f.funs{k}, g);
         end
 
-        % Multiply the impulses:
-        f.impulses = f.impulses * g;
+        % Multiply the pointValues:
+        f.pointValues = f.pointValues * g;
 
     else
         % QUASIMATRIX case:
@@ -63,7 +59,6 @@
         end
         f = s;
     end
->>>>>>> 7712d8ee
 
 elseif ( ~isa(g, 'chebfun') )
 
