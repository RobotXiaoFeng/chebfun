function varargout = chebpolyplot(f, varargin)
%CHEBPOLYPLOT   Display Chebyshev coefficients graphically.
%   CHEBPOLYPLOT(F) plots the Chebyshev coefficients of a CHEBFUN F on a
%   semilogy scale. A horizontal line at the epslevel of F is also plotted. If
%   F is an array-valued CHEBFUN or has breakpoints, then a curve is plotted
%   for each FUN of each component (column) of F.
%
%   CHEBPOLYPLOT(F, S) allows further plotting options, such as linestyle,
%   linecolor, etc, in the standard MATLAB manner. If S contains a string
%   'LOGLOG', the coefficients will be displayed on a log-log scale. If S
%   contains a string 'NOEPSLEVEL' the epslevel is not plotted.
%
%   H = CHEBPOLYPLOT(F) returns a column vector of handles to lineseries
%   objects. The final entry is that of the epslevel plot.
%
% See also CHEBFUN/PLOT

% Copyright 2013 by The University of Oxford and The Chebfun Developers.
% See http://www.chebfun.org/ for Chebfun information.

% Deal with an empty input:
if ( isempty(f) )
    if ( nargout == 1 )
        varargout{1} = plot([]);
    end
    return
end

% Store the hold state of the current axis:
holdState = ishold;

% Grab some colours:
col = [];
if ( nargin > 1 && ischar(varargin{1}) && numel(varargin{1}) < 4 )
    % (Note. LineStyle definitions have at most 4 characters. Other plotting
    % parameters have more than characters.)
    str = varargin{1};
    col = regexp(varargin{1}, '[bgrcmykw]', 'match');
    col = col{:};
    varargin(1) = [];
end
if ( isempty(col) )
    colIdx = find(cellfun(@(arg) all(ischar(arg)) && any(strfind(arg, 'color')), varargin));
    if ( colIdx )
        col = varargin{colIdx+1};
        varargin(colIdx+(0:1)) = [];
    else
        col = get(0, 'DefaultAxesColorOrder');
    end
end

% Initialise the output:
h1 = cell(numel(f), 1);
h2 = cell(numel(f), 1);

% Loop over the columns:
for k = 1:numel(f)
    % Extract the kth column:
    fk = f(k);
    
    % Colours for this column:
    if ( ischar(col) )
        colk = col;
    else
        numColsFk = numColumns(fk);
        colk = col(1:numColsFk, :);
        col(1:numColsFk, :) = [];
    end

    % Call the column version:
    [h1{k}, h2{k}] = columnChebpolyplot(fk, colk, varargin{:});
    hold on
    
end

% Return hold state to what it was before:
if ( ~holdState )
    hold off
end

% Give an output if one was requested:
if ( nargout > 0 )
    varargout = {cell2mat(h1), cell2mat(h2)};
end

end

function [h1, h2] = columnChebpolyplot(f, col, varargin)

% Get the coeff data:
numFuns = numel(f.funs);
n = cell(numFuns, 1);
c = get(f, 'coeffs');
% [TODO]: GET('coeffs') should not be used. We proably need chebpolyplotData()
% methods, similar to those used by the PLOT() funtion.
if ( ~iscell(c) )
    c = {c};
end
c = cellfun(@abs, c, 'UniformOutput', false);
for k = 1:numFuns
    n{k} = (size(c{k}, 1)-1:-1:0).';
end
numCols = size(c{1}, 2);

% Get vscale, epslevel data:
v = get(f, 'vscale-local');
e = get(f, 'epslevel-local');
ve = v.*e;

% Add a tiny amount to zeros to make plots look nicer:
<<<<<<< HEAD
% minve = min(ve, [], 1);
minve = min(ve, [], 2);
for k = 1:numfuns
=======
minve = min(ve, [], 2);
for k = 1:numFuns
>>>>>>> 42c0dad1
    % Use smaller of min. of (vscale)*(epslevel) and the smallest nonzero coeff.
    c{k}(~c{k}) = min(minve(k), min(c{k}(logical(c{k}(:)))));
end

% Shape it:
data = reshape([n c].', 1, 2*numFuns);

% Deal with 'LogLog' and 'noEpsLevel' input:
doLoglog = cellfun(@(s) strcmpi(s, 'loglog'), varargin);
varargin(doLoglog) = [];
doLoglog = any(doLoglog);
noEpsLevel = cellfun(@(s) strcmpi(s, 'noEpsLevel'), varargin);
varargin(noEpsLevel) = [];
doEpsLevel = ~any(noEpsLevel);

% Plot the coeffs:
% h1 = semilogy(data{:}, varargin{:}, 'color', col);
h1 = semilogy(data{:}, varargin{:});

% Set the colors (loop over columns if we have an array-valued CHEBFUN):
for j = 1:numCols
    % The figure handles in the h1 vector are stored such that plots for all
    % the first funs are listed first, ordered by column, followed by the
    % second funs, etc.  Thus, the plot of the first fun in the first column is
    % at index 1, the second fun in the first column is at 1 + numCols, the
    % third fun in the first column is at 1 + 2*numCols, etc.
    for k = j:numCols:(numFuns*numCols)
        set(h1(k), 'color', col(j,:));
    end
end
hold on

if ( doEpsLevel )
    % Reshape data for epslevel plot:
    n = cellfun(@(x) x([end ; 1]), n, 'UniformOutput', false);
    n = reshape(repmat(n.', numCols, 1), numCols*numel(n), 1);
    ve = reshape(ve, numFuns*numCols, 1);
    ve = mat2cell(repmat(ve, 1, 2), ones(numFuns*numCols, 1), 2);
    data = reshape([n ve].', 1, 2*numFuns*numCols);

    % Plot the epslevels:
    h2 = semilogy(data{:}, varargin{:});
    hold off
    for k = 1:numel(h2)
        c = get(h1(k), 'color');
        set(h2(k), 'linestyle', ':', 'linewidth', 1, 'marker', 'none', 'color', c);
    end
else
    h2 = plot([]);
end

if ( doLoglog )
    set(gca, 'xScale', 'Log');
end

end
<|MERGE_RESOLUTION|>--- conflicted
+++ resolved
@@ -108,14 +108,8 @@
 ve = v.*e;
 
 % Add a tiny amount to zeros to make plots look nicer:
-<<<<<<< HEAD
-% minve = min(ve, [], 1);
-minve = min(ve, [], 2);
-for k = 1:numfuns
-=======
 minve = min(ve, [], 2);
 for k = 1:numFuns
->>>>>>> 42c0dad1
     % Use smaller of min. of (vscale)*(epslevel) and the smallest nonzero coeff.
     c{k}(~c{k}) = min(minve(k), min(c{k}(logical(c{k}(:)))));
 end
