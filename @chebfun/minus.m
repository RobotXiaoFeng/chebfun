--- conflicted
+++ resolved
@@ -1,13 +1,7 @@
 function f = minus(f, g)
-<<<<<<< HEAD
-%-	  Minus.
-%   F - G subtracts two CHEBFUN objects F and G, or a scalar from a CHEBFUN if
-%   either F or G is a scalar.
-=======
 %-   CHEBFUN minus.
 %   F - G subtracts CHEBFUNs F and G, or a scalar from a CHEBFUN if either F or
 %   G is a scalar.
->>>>>>> 2d732e2c
 %
 %   H = MINUS(F, G) is called for the syntax 'F - G'.
 
