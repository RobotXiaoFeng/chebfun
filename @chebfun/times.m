function f = times(f, g)
%.*   CHEBFUN multiplication.
%   F.*G multiplies F and G, where F and G may be CHEBFUN objects or scalars.
%   If F and/or G is array-valued, the dimensions must match.
%
% See also MTIMES.

% Copyright 2013 by The University of Oxford and The Chebfun Developers.
% See http://www.chebfun.org for Chebfun information.

% Deal with the special cases:
if ( ~isa(f, 'chebfun') )      % ??? * CHEBFUN

    % Ensure CHEBFUN is the first input:
    if ( ~g(1).isTransposed )
        f = times(g, f);
    else
        f = times(g.', f.').';
    end

elseif ( isempty(g) )          % CHEBFUN * []

    f = [];
    return

elseif ( isempty(f) )          % empty CHEBFUN * CHEBFUN

    % Nothing to do here. (Return an empty CHEBFUN as output.)
    return    

elseif ( isnumeric(g) )        % CHEBFUN * double

    if ( numel(f) == 1 )
        % Array-valued case:

        % Loop over the funs:
        for k = 1:numel(f.funs)
            f.funs{k} = times(f.funs{k}, g);
        end

        % Multiply the impulses:
        if ( numel(g) > 1 )
            f.impulses = bsxfun(@times, f.impulses, g);
        else
            f.impulses = f.impulses .* g;
        end
    
    else
        % Quasimatrix case:

        numCols = numel(f);
        % Promote g if required:
        if ( ~isscalar(g) )
            error('CHEBFUN:times:dim', 'Matrix dimensions must agree.');
        end
        % Loop over the columns:
        for k = 1:numCols
            f(k) = f(k).*g;
        end
        
    end

<<<<<<< HEAD
    % Multiply the pointValues:
    f.pointValues = f.pointValues .* g;
=======
>>>>>>> 7712d8ee

elseif ( ~isa(g, 'chebfun') )  % CHEBFUN * ???

    error('CHEBFUN:times:unknown', ...
          ['Undefined function ''times'' for input arguments of type ' ...
           '%s and %s.'], class(f), class(g));

else                           % CHEBFUN .* CHEBFUN 

    % Check to see if one of the CHEBFUNs is transposed:
    if ( xor(f(1).isTransposed, g(1).isTransposed) )
        error('CHEBFUN:times:matdim', ...
            'Matrix dimensions must agree. (One input is transposed).');
    end

    if ( numel(f) == 1 && numel(g) == 1 )
        % Array-valued CHEBFUN case:

        % Overlap:
        [f, g] = overlap(f, g);

        % Loop over the FUNs:
        for k = 1:numel(f.funs)
            f.funs{k} = times(f.funs{k}, g.funs{k});
        end

        % Multiply the impulses:
        % [TODO]:  This doesn't make sense for higher-order impulses:  you can't
        % multiply two Dirac deltas!  What to do?
        f.impulses = f.impulses .* g.impulses;

    else
        % QUASIMATRIX case:
        if ( numColumns(f) ~= numColumns(g) )
            error('CHEBFUN:times:matdim', 'Matrix dimensions must agree.');
        else
            % Loop over the columns:
            f = cheb2quasi(f);
            g = cheb2quasi(g);
            for k = 1:numel(f)
                f(k) = f(k).*g(k);
            end
        end

    end

<<<<<<< HEAD
    % Multiply the pointValues:
    f.pointValues = f.pointValues .* g.pointValues;
=======
>>>>>>> 7712d8ee

end

% Set small breakpoint values to zero:
f = thresholdBreakpointValues(f);

end<|MERGE_RESOLUTION|>--- conflicted
+++ resolved
@@ -38,11 +38,11 @@
             f.funs{k} = times(f.funs{k}, g);
         end
 
-        % Multiply the impulses:
+        % Multiply the pointValues:
         if ( numel(g) > 1 )
-            f.impulses = bsxfun(@times, f.impulses, g);
+            f.pointValues = bsxfun(@times, f.pointValues, g);
         else
-            f.impulses = f.impulses .* g;
+            f.pointValues = f.pointValues .* g;
         end
     
     else
@@ -60,11 +60,6 @@
         
     end
 
-<<<<<<< HEAD
-    % Multiply the pointValues:
-    f.pointValues = f.pointValues .* g;
-=======
->>>>>>> 7712d8ee
 
 elseif ( ~isa(g, 'chebfun') )  % CHEBFUN * ???
 
@@ -90,12 +85,7 @@
         for k = 1:numel(f.funs)
             f.funs{k} = times(f.funs{k}, g.funs{k});
         end
-
-        % Multiply the impulses:
-        % [TODO]:  This doesn't make sense for higher-order impulses:  you can't
-        % multiply two Dirac deltas!  What to do?
-        f.impulses = f.impulses .* g.impulses;
-
+        f.pointValues = f.pointValues .* g.pointValues;        
     else
         % QUASIMATRIX case:
         if ( numColumns(f) ~= numColumns(g) )
@@ -110,13 +100,6 @@
         end
 
     end
-
-<<<<<<< HEAD
-    % Multiply the pointValues:
-    f.pointValues = f.pointValues .* g.pointValues;
-=======
->>>>>>> 7712d8ee
-
 end
 
 % Set small breakpoint values to zero:
