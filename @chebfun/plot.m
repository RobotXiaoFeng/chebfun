function varargout = plot(varargin)
%PLOT   Basic linear plot for CHEBFUN objects.
%   PLOT(F) plots the CHEBFUN object F.
%
%   PLOT(F, S) allows various line types, plot symbols, and colors to be used
%   when S is a character string made from one element from any or all the
%   following 3 columns:
%
%            b     blue          .     point              -     solid
%            g     green         o     circle             :     dotted
%            r     red           x     x-mark             -.    dashdot
%            c     cyan          +     plus               --    dashed
%            m     magenta       *     star             (none)  no line
%            y     yellow        s     square
%            k     black         d     diamond
%            w     white         v     triangle (down)
%                                ^     triangle (up)
%                                <     triangle (left)
%                                >     triangle (right)
%                                p     pentagram
%                                h     hexagram
%
%   The entries from the centre columns are plotted at the grid being used to
%   represent F (typically Chebyshev).
%
%   The X,Y pairs, or X,Y,S triples, can be followed by parameter/value pairs to
%   specify additional properties of the lines. For example,
%            f = chebfun(@sin);
%            plot(f, 'LineWidth', 2, 'Color', [.6 0 0])
%   will create a plot with a dark red line width of 2 points.
%
%   PLOT(F1, S1, F2, S2, F3, S3, ...) or PLOT(F1, G1, S1, F2, G2, S2, ...)
%   combines the plots defined by the (F,G,S) triples or (F,S) doubles, where
%   the F's and G's are CHEBFUN object and the S's are strings.
%
%   [HLINE, HPOINT, HJUMP] = PLOT(F) returns column vectors of handles to
%   lineseries objects (one for each column in the case of array-valued CHEBFUN
%   objects), corresponding to the line, point, and jump plots, respectively.
%
%   PLOT(F, 'interval', [A, B]) restricts the plot to the interval [A, B], which
%   can be useful when the domain of F is infinite, or for 'zooming in' on, say,
%   oscillatory CHEBFUN objects. If plotting an array-valued CHEBFUN or more
%   than one CHEBFUN in a call like PLOT(F, 'b', G, '--r', 'interval', [A, B])
%   this property is applied globally.
%
%   Besides the usual parameters that control the specifications of lines (see
%   linespec), the parameter JumpLines determines the linestyle for
%   discontinuities of the CHEBFUN F. For example, PLOT(F, 'JumpLine', '-r')
%   will plot discontinuities as solid red lines. By default the plotting style
%   is ':', and colours are chosen to match the lines they correspond to. It is
%   possible to modify other properties of JumpLines syntax like PLOT(F,
%   'JumpLine', {'color', 'r', 'LineWidth', 5}). JumpLines can be suppressed
%   with the argument 'JumpLine','none'.
%
%   Note that the PLOT(F, 'numpts', N) option for V4 is deprecated, and this
%   call now has no effect.
%
% See also PLOTDATA, PLOT3.

% Copyright 2013 by The University of Oxford and The Chebfun Developers.
% See http://www.chebfun.org for Chebfun information.

% TODO: Figure out the y axis limit for functions which blow up.

% Deal with an empty input:
if ( isempty(varargin{1}) )
    if ( nargout == 1 )
        varargout{1} = plot([]);
    end
    return
end

% Store the hold state of the current axis:
holdState = ishold;

% Store the current X and Y-limits:
if ( holdState )
    xLimCurrent = get(gca, 'xlim');
    yLimCurrent = get(gca, 'ylim');
end

% Initialize flags:
isComplex = false;
intervalIsSet = false;
xLim = [inf, -inf];
yLim = [inf, -inf];

% Initialise storage:
lineData = {};
pointData = {};
jumpData = {};
deltaData = {};
intervalIsSet = false;

% Suppress inevitable warning for growing these arrays:
%#ok<*AGROW>

% Check to see if the 'interval' flag has been set:
interval = [];
loc = find(strcmpi(varargin, 'interval'));
if ( any(loc) )
    interval = varargin{loc+1};
    varargin(loc:loc+1) = [];
    intervalIsSet = true;
else
    % TODO: Do we want to support this?
    % Allow plot(f, [a, b]) as shorthand for plot(f, 'interval', [a, b]):
    loc = find(cellfun(@(f) isa(f, 'chebfun'), varargin));
    for k = 1:numel(loc)
        if ( loc(k) < nargin && isnumeric(varargin{loc(k)+1}) )
            interval = varargin{loc(k)+1};
            varargin(loc(k)+1) = [];
            intervalIsSet = true;
            break
        end
    end
end

lineData = {};
pointData = {};
jumpData = {};
deltaData = {};

% Deal with 'jumpLine' input.
[jumpStyle, varargin] = chebfun.parseJumpStyle(varargin{:});

%%
% Get the data for plotting from PLOTDATA():
while ( ~isempty(varargin) )

    % Acquire plotting data for each CHEBFUN / pair of CHEBFUNs:
    if ( (numel(varargin) > 1) && ... % PLOT(f, g).
            (isa(varargin{2}, 'chebfun') || isnumeric(varargin{2})) ) 
        % Remove CHEBFUN objects from array input:
        f = varargin{1};
        g = varargin{2};
        varargin(1:2) = [];
        
        % We can only plot real against real:
        isComplex = false;
        if ( ~isreal(f) || ~isreal(g) )
            warning('CHEBFUN:plot:complex', ...
                'Imaginary parts of complex X and/or Y arguments ignored.');
            f = real(f);
            g = real(g);
        end
        
        % Call PLOTDATA():
        if ( isnumeric(f) )
            % For plotting numeric data in a CHEBFUN/PLOT() call.
            newData = plotData(chebfun());
            newData.xLine = f;
            newData.yLine = g;
            newData.xPoints = f;
            newData.yPoints = g;
            newData.xJumps = NaN;
            newData.yJumps = NaN;  
<<<<<<< HEAD
            newData.xDeltas = NaN;
            newData.yDeltas = NaN;
=======
            newData.xDeltas = [];
            newData.yDeltas = [];
>>>>>>> e360097a
            % Do nothing
        elseif ( numel(f) == 1 && numel(g) == 1 )
            % Array-valued CHEBFUN case:
            newData = plotData(f, g);
        else
            % QUASIMATRIX case:
            f = num2cell(f);
            g = num2cell(g);
            if ( numel(f) > 1 && numel(g) > 1 )
                if ( numel(f) ~= numel(g) )
                    error('CHEBFUN:plot:dim', ...
                    'CHEBFUN objects must have the same number of columns.');
                end
                for k = 1:numel(f)
                    newData(k) = plotData(f{k}, g{k});
                end
            elseif ( numel(f) > 1 && numel(g) == 1 )
                for k = 1:numel(f)
                    newData(k) = plotData(f{k}, g{1});
                end
            elseif ( numel(f) == 1 && numel(g) > 1 )
                for k = 1:numel(f)
                    newData(k) = plotData(f{1}, g{k});
                end            
            end
        end

    else                                                       % PLOT(f).
        
        % Remove CHEBFUN from array input:
        f = varargin{1};
        varargin(1) = [];
        isComplex = ~isreal(f);
        
        % Loop over the columns:
        for k = 1:numel(f)
            if ( isComplex )
                newData(k) = plotData(real(f(k)), imag(f(k)));
            else
                newData(k) = plotData(f(k));
            end
        end

    end
    
    % Style data.
    pos = 0;
    styleData = [];

    lv = length(varargin);
    % Find the location of the next CHEBFUN in the input array:
    while ( (pos < lv) && ~isa(varargin{pos+1}, 'chebfun') )
        if ( pos+1 < lv && isnumeric(varargin{pos+1}) && ...
                isnumeric(varargin{pos+2}) )
            break
        end
        pos = pos + 1;
    end
    
    if ( pos > 0 )
        styleData = varargin(1:pos);
        varargin(1:pos) = [];
        % Remove deprecated 'numpts' option:
        idx = find(strcmp(styleData, 'numpts'), 1);
        if ( any(idx) )
            styleData(idx:(idx+1)) = [];
        end
    end
    
    % Loop over the columns:
    for k = 1:numel(newData)
        
        % 'INTERVAL' stuff: (TODO: Remove this?)
        if ( ~isComplex && intervalIsSet && (size(newData(k).xLine, 2) == 1) )
            ind = newData(k).xLine < interval(1) | ...
                newData(k).xLine > interval(end);
            newData(k).xLine(ind) = [];
            newData(k).yLine(ind,:) = [];
            ind = newData(k).xPoints < interval(1) | ...
                newData(k).xPoints > interval(end);
            newData(k).xPoints(ind) = [];
            newData(k).yPoints(ind,:) = [];
            ind = newData(k).xJumps < interval(1) | ...
                newData(k).xJumps > interval(end);
            newData(k).xJumps(ind) = [];
            newData(k).yJumps(ind,:) = [];            
            ind = newData(k).xDeltas < interval(1) | ...
                newData(k).xDeltas > interval(end);
            newData(k).xDeltas(ind) = [];
            newData(k).yDeltas(ind,:) = [];
            
        end
        
        % Update axis limits:
        xLim = [min(newData(k).xLim(1), xLim(1)), ...
            max(newData(k).xLim(2), xLim(2))];
        yLim = [min(newData(k).yLim(1), yLim(1)), ...
            max(newData(k).yLim(2), yLim(2))];

        % Append new data:
        lineData = [lineData, newData(k).xLine, newData(k).yLine, styleData];
        pointData = [pointData, newData(k).xPoints, newData(k).yPoints, ...
            styleData];
        jumpData = [jumpData, newData(k).xJumps, newData(k).yJumps, styleData];
        deltaData = [deltaData, newData(k).xDeltas, newData(k).yDeltas];
    end
    
end
% Plot the lines:
h1 = plot(lineData{:});
set(h1, 'Marker', 'none')

% Ensure the plot is held:
hold on

% Plot the points:
h2 = plot(pointData{:});
% Change the style accordingly:
set(h2, 'LineStyle', 'none')

% Plot the jumps:
if ( isempty(jumpData) || ischar(jumpData{1}) )
    jumpData = {[]};
end
h3 = plot(jumpData{:});
% Change the style accordingly:
if ( isempty(jumpStyle) )
    if ( isComplex )
        %[TODO]: The following statement can not be reached:
        set(h3, 'LineStyle', 'none', 'Marker', 'none')
    else
        set(h3, 'LineStyle', ':', 'Marker', 'none')
    end
else
    set(h3, jumpStyle{:});
end

% Plot the Delta functions:
if ( isempty(deltaData) )
    deltaData = {[]};
end
h4 = stem(deltaData{:}, 'd', 'fill');

%% 
% Do we want a style for delta functions?
% if ( isempty(jumpStyle) )
%     if ( isComplex )
%         %[TODO]: The following statement can not be reached:
%         set(h3, 'LineStyle', 'none', 'Marker', 'none')
%     else
%         set(h3, 'LineStyle', ':', 'Marker', 'none')
%     end
% else
%     set(h3, jumpStyle{:});
% end

% Set the X-limits if appropriate values have been suggested:
if ( all(isfinite(xLim)) )

    % If holding, then make sure not to shrink the X-limits.
    if ( holdState )
        xLim = [min(xLimCurrent(1), xLim(1)), max(xLimCurrent(2), xLim(2))];
    end

    set(gca, 'xlim', xLim)
end

% Set the Y-limits if appropriate values have been suggested:
if ( all(isfinite(yLim)) )

    % If holding, then make sure not to shrink the Y-limits.
    if ( holdState )
        yLim = [min(yLimCurrent(1), yLim(1)), max(yLimCurrent(2), yLim(2))];
    end

    set(gca, 'ylim', yLim)
end

% Return hold state to what it was before:
if ( ~holdState )
    hold off
end

% Give an output to the plot handles if requested:
if ( nargout > 0 )
    varargout = {h1 ; h2 ; h3 ; h4};
end

end<|MERGE_RESOLUTION|>--- conflicted
+++ resolved
@@ -155,13 +155,8 @@
             newData.yPoints = g;
             newData.xJumps = NaN;
             newData.yJumps = NaN;  
-<<<<<<< HEAD
-            newData.xDeltas = NaN;
-            newData.yDeltas = NaN;
-=======
             newData.xDeltas = [];
             newData.yDeltas = [];
->>>>>>> e360097a
             % Do nothing
         elseif ( numel(f) == 1 && numel(g) == 1 )
             % Array-valued CHEBFUN case:
