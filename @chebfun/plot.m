function varargout = plot(varargin)
%PLOT   Basic linear plot for CHEBFUN objects.
%   PLOT(F) plots the CHEBFUN object F.
%
%   PLOT(F, S) allows various line types, plot symbols, and colors to be used
%   when S is a character string made from one element from any or all the
%   following 3 columns:
%
%            b     blue          .     point              -     solid
%            g     green         o     circle             :     dotted
%            r     red           x     x-mark             -.    dashdot
%            c     cyan          +     plus               --    dashed
%            m     magenta       *     star             (none)  no line
%            y     yellow        s     square
%            k     black         d     diamond
%            w     white         v     triangle (down)
%                                ^     triangle (up)
%                                <     triangle (left)
%                                >     triangle (right)
%                                p     pentagram
%                                h     hexagram
%
%   The entries from the centre columns are plotted at the grid being used to
%   represent F (typically Chebyshev).
%
%   The X,Y pairs, or X,Y,S triples, can be followed by parameter/value pairs to
%   specify additional properties of the lines. For example,
%            f = chebfun(@sin);
%            plot(f, 'LineWidth', 2, 'Color', [.6 0 0])
%   will create a plot with a dark red line width of 2 points.
%
%   PLOT(F1, S1, F2, S2, F3, S3, ...) or PLOT(F1, G1, S1, F2, G2, S2, ...)
%   combines the plots defined by the (F,G,S) triples or (F,S) doubles, where
%   the F's and G's are CHEBFUN object and the S's are strings.
%
%   [HLINE, HPOINT, HJUMP] = PLOT(F) returns column vectors of handles to
%   lineseries objects (one for each column in the case of array-valued CHEBFUN
%   objects), corresponding to the line, point, and jump plots, respectively.
%
%   PLOT(F, 'interval', [A, B]) restricts the plot to the interval [A, B], which
%   can be useful when the domain of F is infinite, or for 'zooming in' on, say,
%   oscillatory CHEBFUN objects. If plotting an array-valued CHEBFUN or more
%   than one CHEBFUN in a call like PLOT(F, 'b', G, '--r', 'interval', [A, B])
%   this property is applied globally.
%
%   Besides the usual parameters that control the specifications of lines (see
%   linespec), the parameter JumpLines determines the linestyle for
%   discontinuities of the CHEBFUN F. For example, PLOT(F, 'JumpLine', '-r')
%   will plot discontinuities as solid red lines. By default the plotting style
%   is ':', and colours are chosen to match the lines they correspond to. It is
%   possible to modify other properties of JumpLines syntax like PLOT(F,
%   'JumpLine', {'color', 'r', 'LineWidth', 5}). JumpLines can be suppressed
%   with the argument 'JumpLine','none'.
%
%   Note that the PLOT(F, 'numpts', N) option for V4 is deprecated, and this
%   call now has no effect.
%
% See also PLOTDATA, PLOT3.

% Copyright 2014 by The University of Oxford and The Chebfun Developers.
% See http://www.chebfun.org for Chebfun information.

% TODO: Figure out the y axis limit for functions which blow up.

% Deal with an empty input:
if ( isempty(varargin{1}) )
    if ( nargout == 1 )
        varargout{1} = plot([]);
    end
    return
end

% Store the hold state of the current axis:
holdState = ishold;

% Store the current X and Y-limits:
if ( holdState )
    xLimCurrent = get(gca, 'xlim');
    yLimCurrent = get(gca, 'ylim');
end

% Initialize flags:
isComplex = false;
intervalIsSet = false;
xLim = [inf, -inf];
yLim = [inf, -inf];

% Suppress inevitable warning for growing these arrays:
%#ok<*AGROW>

% Check to see if the 'interval' flag has been set:
interval = [];
loc = find(strcmpi(varargin, 'interval'));
if ( any(loc) )
    interval = varargin{loc+1};
    varargin(loc:loc+1) = [];
    intervalIsSet = true;
else
    % TODO: Do we want to support this?
    % Allow plot(f, [a, b]) as shorthand for plot(f, 'interval', [a, b]):
    loc = find(cellfun(@(f) isa(f, 'chebfun'), varargin));
    for k = 1:numel(loc)
        if ( loc(k) < nargin && isnumeric(varargin{loc(k)+1}) )
            interval = varargin{loc(k)+1};
            varargin(loc(k)+1) = [];
            intervalIsSet = true;
            break
        end
    end
end

% Initialise storage:
lineData = {};
pointData = {};
jumpData = {};
deltaData = {};

% Remove global plotting options from input arguments.
[lineStyle, pointStyle, jumpStyle, varargin] = ...
    chebfun.parsePlotStyle(varargin{:});

%%
% Get the data for plotting from PLOTDATA():
while ( ~isempty(varargin) )

    % Acquire plotting data for each CHEBFUN / pair of CHEBFUNs:
    if ( (numel(varargin) > 1) && ... % PLOT(f, g).
            (isa(varargin{2}, 'chebfun') || isnumeric(varargin{2})) ) 
        % Remove CHEBFUN objects from array input:
        f = varargin{1};
        g = varargin{2};
        varargin(1:2) = [];
        
        % We can only plot real against real:
        isComplex = false;
        if ( ~isreal(f) || ~isreal(g) )
            warning('CHEBFUN:plot:complex', ...
                'Imaginary parts of complex X and/or Y arguments ignored.');
            f = real(f);
            g = real(g);
        end
        
        % Call PLOTDATA():
        if ( isnumeric(f) )
            % For plotting numeric data in a CHEBFUN/PLOT() call.
            newData = plotData(chebfun());
            newData.xLine = f;
            newData.yLine = g;
            newData.xPoints = f;
            newData.yPoints = g;
            newData.xJumps = NaN;
            newData.yJumps = NaN;  
            newData.xDeltas = [];
            newData.yDeltas = [];
            % Do nothing
        elseif ( numel(f) == 1 && numel(g) == 1 )
            % Array-valued CHEBFUN case:
            newData = plotData(f, g);
        else
            % QUASIMATRIX case:
            f = num2cell(f);
            g = num2cell(g);
            if ( numel(f) > 1 && numel(g) > 1 )
                if ( numel(f) ~= numel(g) )
                    error('CHEBFUN:plot:dim', ...
                    'CHEBFUN objects must have the same number of columns.');
                end
                for k = 1:numel(f)
                    newData(k) = plotData(f{k}, g{k});
                end
            elseif ( numel(f) > 1 && numel(g) == 1 )
                for k = 1:numel(f)
                    newData(k) = plotData(f{k}, g{1});
                end
            elseif ( numel(f) == 1 && numel(g) > 1 )
                for k = 1:numel(f)
                    newData(k) = plotData(f{1}, g{k});
                end            
            end
        end

    else                                                       % PLOT(f).
        
        % Remove CHEBFUN from array input:
        f = varargin{1};
        varargin(1) = [];
        isComplex = ~isreal(f);
        
        % Loop over the columns:
        for k = 1:numel(f)
            if ( isComplex )
                newData(k) = plotData(real(f(k)), imag(f(k)));
            else
                newData(k) = plotData(f(k));
            end
        end

    end
    
    % Style data.
    pos = 0;
    styleData = [];

    lv = length(varargin);
    % Find the location of the next CHEBFUN in the input array:
    while ( (pos < lv) && ~isa(varargin{pos+1}, 'chebfun') )
        if ( pos+1 < lv && isnumeric(varargin{pos+1}) && ...
                isnumeric(varargin{pos+2}) )
            break
        end
        pos = pos + 1;
    end
    
    if ( pos > 0 )
        styleData = varargin(1:pos);
        varargin(1:pos) = [];
        % Remove deprecated 'numpts' option:
        idx = find(strcmp(styleData, 'numpts'), 1);
        if ( any(idx) )
            styleData(idx:(idx+1)) = [];
        end
    end
    
    % Loop over the columns:
    for k = 1:numel(newData)
        
        % Handle the 'interval' flag:
        if ( ~isComplex && intervalIsSet && (size(newData(k).xLine, 2) == 1) )
            ind = newData(k).xLine < interval(1) | ...
                newData(k).xLine > interval(end);
            newData(k).xLine(ind) = [];
            newData(k).yLine(ind,:) = [];
            ind = newData(k).xPoints < interval(1) | ...
                newData(k).xPoints > interval(end);
            newData(k).xPoints(ind) = [];
            newData(k).yPoints(ind,:) = [];
            ind = newData(k).xJumps < interval(1) | ...
                newData(k).xJumps > interval(end);
            newData(k).xJumps(ind) = [];
            newData(k).yJumps(ind,:) = [];            
            ind = newData(k).xDeltas < interval(1) | ...
                newData(k).xDeltas > interval(end);
            newData(k).xDeltas(ind) = [];
            newData(k).yDeltas(ind,:) = [];
            
            newData(k).xLim = interval;            
        end
        
        % Update axis limits:
        xLim = [min(newData(k).xLim(1), xLim(1)), ...
            max(newData(k).xLim(2), xLim(2))];
        yLim = [min(newData(k).yLim(1), yLim(1)), ...
            max(newData(k).yLim(2), yLim(2))];

        % Append new data:
        lineData = [lineData, newData(k).xLine, newData(k).yLine, styleData];
        pointData = [pointData, newData(k).xPoints, newData(k).yPoints, ...
            styleData];
        jumpData = [jumpData, newData(k).xJumps, newData(k).yJumps, styleData];
        deltaData = [deltaData, newData(k).xDeltas, newData(k).yDeltas, styleData];
    end
    
    % If xLim(1) == xLim(2), set xLim [inf -inf] and let Matlab figure out a
    % proper xLim:
    if ( ~diff(xLim) )
        xLim = [inf, -inf];
    end
    
    % If yLim(1) == yLim(2), set yLim [inf -inf] and let Matlab figure out a
    % proper yLim:
    if ( ~diff(yLim) )
        yLim = [inf, -inf];
    end
    
end
% Plot the lines:
h1 = plot(lineData{:});
set(h1, 'Marker', 'none', lineStyle{:})

% Ensure the plot is held:
hold on

% Plot the points:
h2 = plot(pointData{:});
% Change the style accordingly:
set(h2, 'LineStyle', 'none', pointStyle{:})

% Plot the jumps:
if ( isempty(jumpData) || ischar(jumpData{1}) )
    jumpData = {[]};
end
h3 = plot(jumpData{:});
% Change the style accordingly:
if ( isempty(jumpStyle) )
    if ( isComplex )
        %[TODO]: The following statement can not be reached:
        set(h3, 'LineStyle', 'none', 'Marker', 'none')
    else
        set(h3, 'LineStyle', ':', 'Marker', 'none')
    end
else
    set(h3, jumpStyle{:});
end

% Plot the Delta functions:
if ( isempty(deltaData) )
    deltaData = {[]};
end
h4 = plotDeltaData(deltaData);
%dx = cell2mat(deltaData(1:2:end));
%dy = cell2mat(deltaData(2:2:end));    
%h4 = stem(dx, dy, 'd', 'fill');

%% 
% Do we want a style for delta functions?
% if ( isempty(jumpStyle) )
%     if ( isComplex )
%         %[TODO]: The following statement can not be reached:
%         set(h3, 'LineStyle', 'none', 'Marker', 'none')
%     else
%         set(h3, 'LineStyle', ':', 'Marker', 'none')
%     end
% else
%     set(h3, jumpStyle{:});
% end
% Set the X-limits if appropriate values have been suggested:
if ( all(isfinite(xLim)) )

    % If holding, then make sure not to shrink the X-limits.
    if ( holdState )
        xLim = [min(xLimCurrent(1), xLim(1)), max(xLimCurrent(2), xLim(2))];
    end

    set(gca, 'xlim', sort(xLim))
end

% Set the Y-limits if appropriate values have been suggested:
if ( all(isfinite(yLim)) )

    % If holding, then make sure not to shrink the Y-limits.
    if ( holdState )
        yLim = [min(yLimCurrent(1), yLim(1)), max(yLimCurrent(2), yLim(2))];
    end

    set(gca, 'ylim', sort(yLim))
end

% Return hold state to what it was before:
if ( ~holdState )
    hold off
end

% Give an output to the plot handles if requested:
if ( nargout > 0 )
    varargout = {h1 ; h2 ; h3 ; h4};
end

end
<<<<<<< HEAD

function [h1, h2, h3] = plotDeltaData(deltaData)
if ( isempty(deltaData) )
    h1 = [];
    h2 = [];
    h3 = [];
    return;
end
k = 1;
deltaMarkers = [];
while ( k <= numel(deltaData) )
    if ( isnumeric(deltaData{k}) && ~isempty(deltaData{k}) )
        xDelta = deltaData{k};       
        yDelta = deltaData{k+1};               
        deltaMarkers = [deltaMarkers, {xDelta}, {yDelta}];
        
        m = size(xDelta, 1);
        n = size(xDelta, 2);        
        newxDelta = zeros(3*m + 1, n);        
        newyDelta = zeros(3*m + 1, n);        
                
        newxDelta(1:3:end, :) = NaN;
        newxDelta(2:3:end, :) = xDelta;
        newxDelta(3:3:end, :) = xDelta;
        
        newyDelta(1:3:end, :) = NaN;
        newyDelta(2:3:end, :) = 0;
        newyDelta(3:3:end, :) = yDelta;       
        
        deltaData(k) = {newxDelta};        
        deltaData(k+1) = {newyDelta};
        k = k + 2;
    else
        deltaMarkers = [deltaMarkers, deltaData(k)];
        k = k + 1;        
    end
end
if ( ~isnumeric(deltaData{1}) )
    deltaData = {[]};
end

if ( ~isnumeric(deltaMarkers{1}) )
    deltaMarkers = {[]};
end

h1 = plot(deltaData{:});
h2 = plot(deltaMarkers{:});
h3 = [];
end
=======
>>>>>>> 7bc3721f
<|MERGE_RESOLUTION|>--- conflicted
+++ resolved
@@ -257,7 +257,7 @@
         pointData = [pointData, newData(k).xPoints, newData(k).yPoints, ...
             styleData];
         jumpData = [jumpData, newData(k).xJumps, newData(k).yJumps, styleData];
-        deltaData = [deltaData, newData(k).xDeltas, newData(k).yDeltas, styleData];
+        deltaData = [deltaData, newData(k).xDeltas, newData(k).yDeltas];
     end
     
     % If xLim(1) == xLim(2), set xLim [inf -inf] and let Matlab figure out a
@@ -306,10 +306,7 @@
 if ( isempty(deltaData) )
     deltaData = {[]};
 end
-h4 = plotDeltaData(deltaData);
-%dx = cell2mat(deltaData(1:2:end));
-%dy = cell2mat(deltaData(2:2:end));    
-%h4 = stem(dx, dy, 'd', 'fill');
+h4 = stem(deltaData{:}, 'd', 'fill');
 
 %% 
 % Do we want a style for delta functions?
@@ -356,55 +353,3 @@
 end
 
 end
-<<<<<<< HEAD
-
-function [h1, h2, h3] = plotDeltaData(deltaData)
-if ( isempty(deltaData) )
-    h1 = [];
-    h2 = [];
-    h3 = [];
-    return;
-end
-k = 1;
-deltaMarkers = [];
-while ( k <= numel(deltaData) )
-    if ( isnumeric(deltaData{k}) && ~isempty(deltaData{k}) )
-        xDelta = deltaData{k};       
-        yDelta = deltaData{k+1};               
-        deltaMarkers = [deltaMarkers, {xDelta}, {yDelta}];
-        
-        m = size(xDelta, 1);
-        n = size(xDelta, 2);        
-        newxDelta = zeros(3*m + 1, n);        
-        newyDelta = zeros(3*m + 1, n);        
-                
-        newxDelta(1:3:end, :) = NaN;
-        newxDelta(2:3:end, :) = xDelta;
-        newxDelta(3:3:end, :) = xDelta;
-        
-        newyDelta(1:3:end, :) = NaN;
-        newyDelta(2:3:end, :) = 0;
-        newyDelta(3:3:end, :) = yDelta;       
-        
-        deltaData(k) = {newxDelta};        
-        deltaData(k+1) = {newyDelta};
-        k = k + 2;
-    else
-        deltaMarkers = [deltaMarkers, deltaData(k)];
-        k = k + 1;        
-    end
-end
-if ( ~isnumeric(deltaData{1}) )
-    deltaData = {[]};
-end
-
-if ( ~isnumeric(deltaMarkers{1}) )
-    deltaMarkers = {[]};
-end
-
-h1 = plot(deltaData{:});
-h2 = plot(deltaMarkers{:});
-h3 = [];
-end
-=======
->>>>>>> 7bc3721f
