function varargout = pde15s(pdeFun, tt, u0, bc, varargin)
%PDE15S   Solve PDEs using the CHEBFUN system.
%   UU = PDE15s(PDEFUN, TT, U0, BC) where PDEFUN is a handle to a function with
%   arguments u, t, x, and D, TT is a vector, U0 is a CHEBFUN or a CHEBMATRIX,
%   and BC is a chebop boundary condition structure will solve the PDE dUdt =
%   PDEFUN(UU, t, x) with the initial condition U0 and boundary conditions BC
%   over the time interval TT.
%
%   PDEFUN should take the form @(T, X, U1, U2, ..., UN), where U1, ..., UN are
%   the unknown dependent variables to be solved for, T is time, and X is space.
%
%   For backwards compatability, the syntax @(U1, U2, ..., UN, T, X, D, S, C)
%   for PDEFUN, where U1, ..., UN are the unknown dependent variables to be
%   solved for, T is time, X is space, D is the differential operator, S is the
%   definite integral operator (i.e., 'sum'), and C the indefinite integral
%   operator (i.e., 'cumsum') is also supported.
%
%   For equations of one variable, UU is output as an array-valued CHEBFUN,
%   where UU(:, k) is the solution at TT(k). For systems, the solution UU is
%   returned as a CHEBMATRIX with the different variables along the rows, and
%   time slices along the columns.
%
% Example 1: Nonuniform advection
%     x = chebfun('x', [-1 1]);
%     u = exp(3*sin(pi*x));
%     f = @(t, x, u) -(1 + 0.6*sin(pi*x)).*diff(u) + 5e-5*diff(u, 2);
%     opts = pdeset('Ylim', [0 20], 'PlotStyle', {'LineWidth', 2});
%     uu = pde15s(f, 0:.05:3, u, 'periodic', opts);
%     surf(uu, 0:.05:3)
%
% Example 2: Kuramoto-Sivashinsky
%     x = chebfun('x');
%     u = 1 + 0.5*exp(-40*x.^2);
%     bc.left = @(u) [u - 1 ; diff(u)];
%     bc.right = @(u) [u - 1 ; diff(u)];
%     f = @(u) u.*diff(u) - diff(u, 2) - 0.006*diff(u, 4);
%     opts = pdeset('Ylim', [-30 30], 'PlotStyle', {'LineWidth', 2});
%     uu = pde15s(f, 0:.01:.5, u, bc, opts);
%     surf(uu, 0:.01:.5)
%
% Example 3: Chemical reaction (system)
%      x = chebfun('x');
%      u = [ 1 - erf(10*(x+0.7)) ; 1 + erf(10*(x-0.7)) ; 0 ];
%      f = @(u, v, w)  [ .1*diff(u, 2) - 100*u.*v ; ...
%                        .2*diff(v, 2) - 100*u.*v ; ...
%                        .001*diff(w, 2) + 2*100*u.*v ];
%      opts = pdeset('Ylim', [0 2], 'PlotStyle', {'LineWidth', 2});
%      uu = pde15s(f, 0:.1:3, u, 'neumann', opts);
%      mesh(uu{3})
%
% See chebfun/test/test_pde15s.m for more examples.
%
%   UU = PDE15s(PDEFUN, TT, U0, BC, OPTS) will use nondefault options as defined
%   by the structure returned from OPTS = PDESET.
%
%   UU = PDE15s(PDEFUN, TT, U0, BC, OPTS, N) will not adapt the grid size in
%   space. Alternatively OPTS.N can be set to the desired size.
%
%   [TT, UU] = PDE15s(...) returns also the time chunks TT.
%
%   There is some support for nonlinear and time-dependent boundary conditions,
%   such as
%       x = chebfun('x', [-1 1]);
%       u = exp(-3*x.^2);
%       f = @(t, x, u) .1*diff(u, 2);
%       bc.left = @(t, x, u) u - t;
%       bc.right = 0;
%       opts = pdeset('Ylim', [0 2], 'PlotStyle', {'LineWidth', 2});
%       uu = pde15s(f, 0:.1:2, u, bc, opts);
%       waterfall(uu);
%   with the input format being the same as PDEFUN described above.
%
% See also PDESET, ODE15S.

% Copyright 2014 by The University of Oxford and The Chebfun Developers. See
% http://www.chebfun.org/ for Chebfun information.

% TODO: Syncronise with CHEBOP syntax. (In particular, .lbc, .rbc, and .bc).

global DIFFORDER SYSSIZE
DIFFORDER = 0;
SYSSIZE = 0;

% Default options:
tol = 1e-6;             % 'eps' in Chebfun terminology
doPlot = 1;             % Plot after every time chunk?
doHold = 0;             % Hold plot?
plotOpts = {'-'};       % Plotting style

% Parse the variable inputs:
if ( numel(varargin) == 2 )
    opt = varargin{1};
    opt.N = varargin{2};
elseif ( numel(varargin) == 1 )
    if ( isstruct(varargin{1}) )
        opt = varargin{1};
    else
        opt = pdeset;
        opt.N = varargin{1};
    end
else
    opt = pdeset;
end
optN = opt.N;
if ( isempty(optN) )
    optN = NaN;
end

% PDE solver options:
if ( ~isempty(opt.Eps) )
    tol = opt.Eps;
end
if ( ~isempty(opt.Plot) )
    doPlot = strcmpi(opt.Plot, 'on');
end
if ( ~isempty(opt.HoldPlot) )
    doHold = strcmpi(opt.HoldPlot, 'on');
end
if ( ~isempty(opt.PlotStyle) )
    plotOpts = opt.PlotStyle;
end

userMassSet = false;

%% %%%%%%%%%%%%%%%%%%%%%%%%%  EVENT & PLOTTING  SETUP  %%%%%%%%%%%%%%%%%%%%%%%%%

done = false;
ctr = 1;
if ( ~isnan(optN) )
    opt.OutputFcn = @nonAdaptiveEvent;
else
    opt.OutputFcn = @adaptiveEvent;
end

% Determine which figure to plot to (for CHEBGUI) and set default display values
% for variables.
YLim = opt.YLim;
gridOn = 0;
guiFlag = false;
if ( isfield(opt, 'handles') )
    if ( opt.handles.gui )
        guiFlag = true;
        axesSol = opt.handles.fig_sol;
        axesNorm = opt.handles.fig_norm;
        axes(axesSol);
        gridOn = opt.handles.guifile.options.grid;
        solveButton = opt.handles.button_solve;
        clearButton = opt.handles.button_clear;
    end
    varNames = opt.handles.varnames;
    xLabel = opt.handles.indVarName{1};
    tlabel = opt.handles.indVarName{2};
else
    varNames = 'u';
    xLabel = 'x';
    tlabel = 't';
end

    function status = nonAdaptiveEvent(t, U, flag)
        % This event is called at the end of each chunk in non-adaptive mode.
        status = false;
        if ( ~isempty(flag) )
            return
        end
        
        % Sometimes we get given more than one tmie slice (not sure why..)
        for kk = 1:numel(t)
            % Reshape solution:
            Uk = reshape(U(:,kk), n, SYSSIZE);
            uCurrent = chebfun(Uk, DOMAIN);
            tCurrent = t(kk);
            % Store for output:
            ctr = ctr + 1;
            uOut{ctr} = uCurrent;

            % Plot current solution:
            plotFun(uCurrent, t(kk));
        end
        
        if ( guiFlag )
            status = guiEvent(status);
        end

    end

    function status = adaptiveEvent(t, U, flag)
        % This event is called at the end of each chunk in adaptive mode.
        status = false;
        if ( ~isempty(flag) )
            return
        end
        
        % Sometimes we get given more than one tmie slice (not sure why..)
        for kk = 1:numel(t)
            % Reshape solution:
            Uk = reshape(U(:,kk), currentLength, SYSSIZE);

<<<<<<< HEAD
            % Happiness check:
            c = (1+sin(1:SYSSIZE)).'; % Arbitrarily linear combination.
            Uk2 = (Uk*c/sum(c));
            uk2 = chebtech2(Uk2, pref2);
            [ishappy, epslevel] = classicCheck(uk2, Uk2, pref2);
=======
            Uk2 = Uk*(1:SYSSIZE)'/SYSSIZE;
             f = chebtech2(Uk2, pref2);
%             [ishappy, epslevel, cutoff] = classicCheck(f, Uk2, pref2);

%             C = chebtech2.coeffs2vals(Uk2);
%             C = max(abs(C), [], 2);
%             vscale = norm(U(:), inf);
             [ishappy, epslevel, cutoff] = plateauCheck(f, Uk2, pref2);
>>>>>>> aafecce1

            if ( ishappy )  

                % Store these values:
                uCurrent = chebfun(Uk, DOMAIN);
<<<<<<< HEAD
                uCurrent = simplify(uCurrent, epslevel);
                tCurrent = t(kk);
                % Store for output:
=======
                
                uCoeff = chebpoly(uCurrent);
                first = max(1,size(uCoeff,2)-cutoff);
                uCurrent = chebfun(uCoeff(:,first:end).',DOMAIN,'coeffs');
                uCurrent = simplify(uCurrent,epslevel);
                
>>>>>>> aafecce1
                ctr = ctr + 1;
                uOut{ctr} = uCurrent;

                % Plot current solution:
                plotFun(uCurrent, t(kk));

<<<<<<< HEAD
                % Reduce length if it's much larger than necessary:
                len = length(uCurrent);
                if ( len < currentLength/4 )
                    currentLength = len;
=======
                % If we have 2.5 times as many coeffcients as we need, shorten
                % the representation and cause the integrator to stop. 
                if ( cutoff < 0.4*n )
                    %currentLength = round(1.25*cutoff)';
                    currentLength = floor( currentLength / 1.5  );
                    currentLength = currentLength + 1 - rem(currentLength,2);
>>>>>>> aafecce1
                    status = true;
                end

            else 

                % Increase length and bail out:
                currentLength = 2*currentLength-1;
                status = true;
                
            end        
            
            if ( guiFlag )
                status = guiEvent(status);
            end
            
        end

    end

    function status = guiEvent(status)
        %GUIEVENT   Deal with GUI events ('stop', 'pause', etc). 
        % OUTPUTS:
        %   status = true exits the current time chunk.
        %   done = true exits PDE15S.
        
        % Interupt computation if stop or pause button is pressed in the GUI.
        if ( strcmp(get(solveButton, 'String'), 'Solve') )
            % Stop.
            tt = tt( tt <= tCurrent );
            uOut(ctr+1:end) = [];
            status = true;
            done = true;
        elseif ( strcmp(get(clearButton, 'String'), 'Continue') )
            % Wait, pause.
            
            % Plot a waterfall plot to the bottom figure window:
            axes(axesNorm)
            uuTmp = prepare4output(uOut(1:ctr));
            if ( SYSSIZE == 1 )
                waterfall(uuTmp, tt(tt<=tCurrent), 'linewidth', 2);
            else
                cols = get(0, 'DefaultAxesColorOrder');
                waterfall(uuTmp, tt(tt<=tCurrent), 'linewidth', 2, 'EdgeColors', cols);
            end
            xlabel(xLabel), ylabel(tlabel), zlabel(varNames)
            if ( gridOn )
                grid on
            end
            view([322.5 30])
            box off
            axes(axesSol)
            % hang around until 'continue' or 'stop' is presed.
            waitfor(clearButton, 'String');
            % Call again to see if 'STOP' was pressed.
            status = guiEvent(status);
        end
    end


    function varargout = plotFun(U, t)
        if ( ~doPlot )
            return
        end
        if ( ~guiFlag )
            cla, shg
        end
        set(gcf, 'doublebuf', 'on');

        % Plot:
        h = plot(U, plotOpts{:});

        % Hold?
        ish = ishold();
        if ( doHold )
            hold on
        end

        % Fix Y limits?
        if ( ~isempty(YLim) )
            ylim(YLim);
        end

        % Axis labels and legends:
        xlabel(xLabel);
        if ( numel(varNames) > 1 )
            legend(varNames);
        else
            ylabel(varNames);
        end

        % Grid?
        if ( gridOn )
            grid on
        end
        
        if ( nargin > 1 )
            title(sprintf('%s = %.3f,  len = [%i, %i]', tlabel, t, ...
                length(U), currentLength))
        end
        drawnow
        
        if ( nargout > 0 )
            varargout{1} = h;
        end

    end

%%%%%%%%%%%%%%%%%%%%% SETUP TOLERANCES AND INITIAL CONDITION %%%%%%%%%%%%%%%%%%%

% ODE tolerances: (AbsTol and RelTol must be <= Tol/10)
aTol = odeget(opt, 'AbsTol', tol);
rTol = odeget(opt, 'RelTol', tol);
if ( isnan(optN) )
    aTol = min(aTol, tol);
    rTol = min(rTol, tol);
end
opt.AbsTol = aTol;
opt.RelTol = rTol;

% Check for (and try to remove) piecewise initial conditions:
u0Trans = u0(1).isTransposed;
if ( u0Trans )
    u0 = transpose(u0);
end
for k = 1:numel(u0)
    if ( numel(u0(k).funs) > 1 )
        u0(k) = merge(u0(k), 'all', 1025, tol);
        if ( u0(k).nfuns > 1 )
            error('CHEBFUN:pde15s:piecewise', ...
                'Piecewise initial conditions are not supported.');
        end
    end
end

% Simplify initial condition to tolerance or fixed size in optN:
if ( isnan(optN) )
    u0 = simplify(u0);
else
    for k = 1:numel(u0)
        u0(k).funs{1}.onefun = prolong(u0(k).funs{1}.onefun, optN);
    end
end

% Get the domain:
DOMAIN = domain(u0, 'ends');

%% %%%%%%%%%%%%%%%%%%%%%%%%%%  PARSE INPUTS TO PDEFUN  %%%%%%%%%%%%%%%%%%%%%%%%%

% Determine the size of the system, i.e., number of dependent variables.
SYSSIZE = min(size(u0));
pdeFun = parseFun(pdeFun);
if ( isfield(opt, 'difforder') )
    DIFFORDER = opt.difforder;
else
    getDIFFORDER(pdeFun);
end

%%%%%%%%%%%%%%%%%%%%%%%%%%%%%%%%%%%%%%%%%%%%%%%%%%%%%%%%%%%%%%%%%%%%%%%%%%%%%%%%
%% %%%%%%%%%%%%%%%%%%%%%%%%% PARSE BOUNDARY CONDITIONS %%%%%%%%%%%%%%%%%%%%%%%%%
%%%%%%%%%%%%%%%%%%%%%%%%%%%%%%%%%%%%%%%%%%%%%%%%%%%%%%%%%%%%%%%%%%%%%%%%%%%%%%%%

if ( ischar(bc) && (strcmpi(bc, 'neumann') || strcmpi(bc, 'dirichlet')) )
    bc = struct( 'left', bc, 'right', bc);
elseif ( iscell(bc) && numel(bc) == 2 )
    bc = struct( 'left', bc{1}, 'right', bc{2});
end
if ( isstruct(bc) && ~isfield(bc, 'middle') )
    bc.middle.op = [];
end

% Initialise some global variables.
leftNonlinBCLocs = [];
middleNonlinBCLocs = [];
rightNonlinBCLocs = [];
BCRHS = {};

if ( ischar(bc) && strcmpi(bc, 'periodic') )
    %% %%%%%%%%%%%%%%%%%%%%%%%%%%% PERIODIC BCS  %%%%%%%%%%%%%%%%%%%%%%%%%%%%%%%
    r = cell(sum(DIFFORDER), 1);
    count = 1;
    for j = 1:SYSSIZE
        for k = 1:DIFFORDER(j)
            c = (diff(DOMAIN)/2)^k;
            A = @(n) [1 zeros(1, n-2) -1]*colloc2.diffmat(n, k)*c;
            r{count} = @(n) [zeros(1, (j-1)*n) A(n) zeros(1,(SYSSIZE-j)*n)];
            count = count + 1;
        end
    end
    bc = struct( 'left', [], 'right', []);
    bc.left.op = r(1:2:end);
    bc.right.op = r(2:2:end);
    BCRHS = num2cell(zeros(1, numel(r)));
    
else
    
    if ( isfield(bc, 'left') && ~isfield(bc, 'right') )
        bc.right = [];
    elseif ( isfield(bc, 'right') && ~isfield(bc, 'left') )
        bc.left = [];
    elseif ( ~isfield(bc, 'left') && ~isfield(bc, 'right') )
        bc = struct('left', [], 'right', [], 'middle', bc);
%         bc.left = bc;
%         bc.right = bc.left;
    end
    
    % Deal with struct and numeric input:
    bc.left = dealWithStructInput(bc.left);
    bc.right = dealWithStructInput(bc.right);
    
    if ( isempty(bc.left) )
        bc.left.op = [];
    elseif ( ischar(bc.left) || (iscell(bc.left) && ischar(bc.left{1})) )
        %% %%%%%%%%%%%%%%%%%%%%% DIRICHLET AND NEUMANN BCS (LEFT) %%%%%%%%%%%%%%
        if ( iscell(bc.left) )
            v = bc.left{2};
            bc.left = bc.left{1};
        else
            v = 0;
        end
        if ( ~isnumeric(v) )
            error('For BCs of the form {char, val} val must be numeric.')
        end
        if ( strcmpi(bc.left, 'dirichlet') )
            A = @(n) [1 zeros(1, n - 1)];
        elseif ( strcmpi(bc.left, 'neumann') )
            % TODO: Make left diff operator explicitly.
            A = @(n) [1 zeros(1, n-1)]*colloc2.diffmat(n)*diff(DOMAIN)/2;
        else
            error('Unknown BC syntax');
        end
        bc.left.op = cell(SYSSIZE, 1);
        for k = 1:SYSSIZE
            bc.left.op{k} = @(n) [zeros(1, ( k -1)*n) A(n) ...
                zeros(1 , (SYSSIZE - k)*n)];
        end
        BCRHS = num2cell(repmat(v, SYSSIZE, 1));
    elseif ( numel(bc.left) == 1 && isa(bc.left, 'function_handle') )
        %% %%%%%%%%%%%%%%%%%%%%%%%%%  GENERAL BCS (LEFT)  %%%%%%%%%%%%%%%%%%%%%%
        op = parseFun(bc.left, 'lbc');
        uTmp = chebdouble(ones(1, SYSSIZE));
        sizeOp = size(op(0, mean(DOMAIN), uTmp));
        leftNonlinBCLocs = 1:max(sizeOp);
        bc.left = [];
        bc.left.op = {@(n) zeros(max(sizeOp), SYSSIZE*n)}; % Dummy entries.
        BCRHS = num2cell(zeros(1, max(sizeOp)));
        leftNonlinBCFuns = op;
        leftNonlinBCVals = zeros(1,max(sizeOp));  % nominally zero
    else
        error('Unknown BC syntax');
    end
    
    if ( isfield(bc, 'middle') && isa(bc.middle, 'function_handle') )
        %% %%%%%%%%%%%%%%%%%%%%%  GENERAL BCS (MIDDLE)  %%%%%%%%%%%%%%%%%%%%%%%%
        op = parseFun(bc.middle, 'bc');
        uTmp = chebdouble(ones(1, SYSSIZE));
        sizeOp = size(op(0, mean(DOMAIN), uTmp));
        middleNonlinBCLocs = 1:max(sizeOp);
        bc.middle = [];
        bc.middle.op = {@(n) zeros(max(sizeOp), SYSSIZE*n)}; % Dummy entries.
        BCRHS = num2cell(zeros(1, max(sizeOp)));
        middleNonlinBCFuns = op;
        middleNonlinBCVals = zeros(1,max(sizeOp));  % nominally zero
    end
    
    if ( isempty(bc.right) )
        bc.right.op = [];
    elseif ( ischar(bc.right) || (iscell(bc.right) && ischar(bc.right{1})) )
        %% %%%%%%%%%%%%%%%%%%%%% DIRICHLET AND NEUMANN BCS (RIGHT) %%%%%%%%%%%%%
        if ( iscell(bc.right) )
            v = bc.right{2};
            bc.right = bc.right{1};
        else
            v = 0;
        end
        if ( ~isnumeric(v) )
            error('For BCs of the form {char, val} val must be numeric.')
        end
        
            
        if ( strcmpi(bc.right, 'dirichlet') )
            A = @(n) [zeros(1, n-1), 1];
        elseif ( strcmpi(bc.right, 'neumann') )
            % TODO: Make right diff operator explicitly.
            A = @(n) [zeros(1, n-1) 1]*colloc2.diffmat(n)*diff(DOMAIN)/2;
        else
            error('Unknown BC syntax');
        end
        bc.right.op = cell(SYSSIZE, 1);
        for k = 1:SYSSIZE
            bc.right.op{k} = @(n) [zeros(1,(k-1)*n) A(n) zeros(1,(SYSSIZE-k)*n)];
        end
        BCRHS = [BCRHS num2cell(repmat(v, SYSSIZE, 1))];
        
    elseif ( numel(bc.right) == 1 && isa(bc.right, 'function_handle') )
        %% %%%%%%%%%%%%%%%%%%%%%%%%  GENERAL BCS (RIGHT)  %%%%%%%%%%%%%%%%%%%%%%
        op = parseFun(bc.right, 'rbc');
        uTmp = chebdouble(ones(1, SYSSIZE));
        sizeOp = size(op(0, mean(DOMAIN), uTmp));
        rightNonlinBCLocs = 1:max(sizeOp);
        bc.right = [];
        bc.right.op = {@(n) zeros(max(sizeOp), SYSSIZE*n)};
        BCRHS = [BCRHS num2cell(zeros(1, max(sizeOp)))];
        rightNonlinBCFuns = op;
        rightNonlinBCVals = zeros(1,max(sizeOp));  % nominally zero
    else
        error('Unknown BC syntax');
    end
    
end

if ( ~isfield(bc, 'middle') )
    bc.middle.op = [];
end


%%%%%%%%%%%%%%%%%%%%%%%%%% Support for coupled BVP-PDEs! %%%%%%%%%%%%%%%%%%%%%%%
% Experimental feature for coupled ode/pde systems: (An entry equal to 1 denotes
% that the corresponding variable appears with a time derivative. 0 otherwise.)
if ( isfield(opt, 'PDEflag') && ~isempty(opt.PDEflag) )
    pdeFlag = opt.PDEflag;
else
    pdeFlag = true;
end
if ( numel(pdeFlag) == 1 )
    pdeFlag = repmat(pdeFlag, 1, SYSSIZE);
end


%%%%%%%%%%%%%%%%%%%%%%%%%%%%%%%%%%%%% MISC %%%%%%%%%%%%%%%%%%%%%%%%%%%%%%%%%%%%%

% Initial condition:
uCurrent = u0;
% Storage:
uOut = cell(1, numel(tt));
uOut{1} = uCurrent;

% Initialise variables for ONESTEP():
B = []; q = []; rows = []; M = []; P = []; n = [];

% Set the preferences:
% TODO: These are no longer used?
pref = chebfunpref;
pref.techPrefs.eps = tol;
pref.refinementFunction = 'resampling';
pref.enableBreakpointDetection = 0;
pref.techPrefs.sampleTest = 0;
pref.enableSingularityDetection = 0;
pref2 = chebtech.techPref(pref);
pref2.eps = tol;

%%%%%%%%%%%%%%%%%%%%%%%%%%%%%%%%%%%%%%%%%%%%%%%%%%%%%%%%%%%%%%%%%%%%%%%%%%%%%%%%
%% %%%%%%%%%%%%%%%%%%%%%%%%%%%% TIME CHUNKS %%%%%%%%%%%%%%%%%%%%%%%%%%%%%%%%%%%%
%%%%%%%%%%%%%%%%%%%%%%%%%%%%%%%%%%%%%%%%%%%%%%%%%%%%%%%%%%%%%%%%%%%%%%%%%%%%%%%%

% Plot initial condition:
currentLength = length(u0);
plotFun(u0, tt(1));

done = false;
if ( ~isnan(optN) )
    % Non-adaptive in space:
    tSpan = tt;
    x = chebpts(optN, DOMAIN);
    oneStep(tSpan); % Do all chunks at once!
    
else
    
<<<<<<< HEAD
    currentLength = max(currentLength, 9);
    tCurrent = tt(1);
    tSpan = tt;
    while ( tCurrent < tt(end) && ~done )
        tSpan(tSpan < tCurrent) = [];
        x = chebpts(currentLength, DOMAIN);
        oneStep(tSpan);
=======
    currentLength = max(length(u0), 9);
    currentT = tt(1);
    while ( currentT < tt(end) )
        tt = [ currentT, tt(tt > currentT) ];
        oneStep(chebpts(currentLength, DOMAIN), tt);
>>>>>>> aafecce1
    end

end

if ( doPlot && ~ish )
    hold off
end

uOut = prepare4output(uOut);

switch nargout
    case 0
    case 1
        varargout{1} = uOut;
    case 2
        varargout{1} = tt;
        varargout{2} = uOut;
    otherwise
        varargout{1} = tt;
        varargout{2} = uOut;
        varargout{3:nargout} = [];
        warning('CHEBFUN:pde15s:output', ...
            'PDE15S has a maximum of two outputs.');
end

clear global DIFFORDER
clear global SYSSIZE

    function uOut = prepare4output(uIn)
        % If we only had one dependent variable, return an array valued CHEBFUN instead
        % of a QUASIMATRIX.
        if ( SYSSIZE == 1 )
            uOut = horzcat(uIn{:});
        else
            % TODO: Determine what output we want for systems of equations. CHEBMATRIX?
            blocks = cell(SYSSIZE, numel(uIn));
            for kk = 1:SYSSIZE
                blocks(kk,:) = cellfun(@(u) extractColumns(u, kk), uIn, 'UniformOutput', false);
            end
            uOut = chebmatrix(blocks); % CHEBMATRIX
        end
    end
%%%%%%%%%%%%%%%%%%%%%%%%%%%%%%%%%%%%%%%%%%%%%%%%%%%%%%%%%%%%%%%%%%%%%%%%%%%%%%%%
%% %%%%%%%%%%%%%%%%%%%%%%%%%%%%%%  ONESTEP  %%%%%%%%%%%%%%%%%%%%%%%%%%%%%%%%%%%%
%%%%%%%%%%%%%%%%%%%%%%%%%%%%%%%%%%%%%%%%%%%%%%%%%%%%%%%%%%%%%%%%%%%%%%%%%%%%%%%%

    function oneStep(tSpan)
        % Constructs the result of one time chunk at fixed discretization.

        % Evaluate the chebfun at discrete points:
        U0 = feval(uCurrent, x);
        
        % This depends only on the size of n. If this is the same, reuse!
        if ( isempty(n) || (n ~= length(x)) )
            
            % The new discretisation length
            n = length(x);
            
            % Linear constraints:
            bcop = [bc.left.op ; bc.middle.op ; bc.right.op];
            B = cell2mat(cellfun(@(f) feval(f, n), bcop, 'UniformOutput', false));
            
<<<<<<< HEAD
            % Project / mass matrix.
            P = cell(1, SYSSIZE);
            M = cell(1, SYSSIZE);
=======
            % Projection / mass matrix.
            M = {};
>>>>>>> aafecce1
            for kk = 1:SYSSIZE
                xk = chebpts(n-DIFFORDER(kk), DOMAIN, 1);
                P{kk} = barymat(xk, x);
                M{kk} = pdeFlag(kk)*P{kk};
            end
            P = [ 0*B ; blkdiag(P{:})];
            M = [ 0*B ; blkdiag(M{:})];
            rows = 1:size(B, 1);
            
            % Multiply by user-defined mass matrix
            if ( userMassSet )
                M = feval(userMass, n)*M;
            end
            
        end
        
        % We have to ensure the starting condition satisfies the boundary
        % conditions, or else we will get a singularity in time. We do this by
        % tweaking the BC values to match the reality. Changing the IC itself is
        % much trickier.
        linearBCVals = B*U0(:);
        Utmp = chebdouble(U0, DOMAIN);
        if ( ~isempty(leftNonlinBCLocs) )
            tmp = leftNonlinBCFuns(tspan(1), x, Utmp);
            tmp = double(tmp);
            if ( size(tmp, 1) ~= n )
                tmp = reshape(tmp, n, numel(tmp)/n);
            end
            leftNonlinBCVals = tmp(1, :);
        end
        if ( ~isempty(middleNonlinBCLocs) )
            % TODO: This won't work if there are also left nonlin BCs
            middleNonlinBCVals = double(middleNonlinBCFuns(tspan(1), x, Utmp));
        end
        if ( ~isempty(rightNonlinBCLocs) )
            tmp = rightNonlinBCFuns(tspan(1), x, Utmp);
            tmp = double(tmp);
            if ( size(tmp, 1) ~= n )
                tmp = reshape(tmp, n, numel(tmp)/n);
            end
            rightNonlinBCVals = fliplr(tmp(end, :));
        end       
        
        % ODE options: (mass matrix)
        opt2 = odeset(opt, 'Mass', M, 'MassSingular', 'yes', ...
            'MStateDependence', 'none');
        
        % Solve ODE over time chunk with ode15s:
<<<<<<< HEAD
        try
            [~, ~] = ode15s(@odeFun, tSpan, U0, opt2);
        catch ME
            if ( strcmp(ME.identifier, 'MATLAB:odearguments:SizeIC') )
                error('Dimension mismatch. Check boundary conditions.');
            else
                rethrow(ME)
            end
        end 
=======
        [ignored, U] = ode15s(@odeFun, tspan, U0, opt2);

        if ( length(tspan) > 2 )
            return
        end
        
        % Reshape solution:
        U = reshape(U(end, :).', n, SYSSIZE);
                
        % The solution we'll take out and store:
        unew = U;
        
        % Collapse systems to single chebfun for constructor. Choose a
        % combination unlikely to lead to cancellation. 
        U = U*(1:SYSSIZE)'/SYSSIZE;
        
        % Zero out irrelevant coefficients, to prevent resolving noise. 
>>>>>>> aafecce1
        
        %%%%%%%%%%%%%%%%%%%%%%%%%%%%%%%%%%%%%%%%%%%%%%%%%%%%%%%%%%%%%%%%%%%%%%%%
        %% %%%%%%%%%%%%%%%%%%%%%%%%%%%  ODEFUN  %%%%%%%%%%%%%%%%%%%%%%%%%%%%%%%%
        %%%%%%%%%%%%%%%%%%%%%%%%%%%%%%%%%%%%%%%%%%%%%%%%%%%%%%%%%%%%%%%%%%%%%%%%
        function F = odeFun(t, U)
            % This is what ODE15S() calls.
            %fprintf('  t = %.5f\n',t)
            
            % Reshape to n by SYSSIZE:
            U = reshape(U, n, SYSSIZE);
            
            % Evaluate the PDEFUN:
            Utmp = chebdouble(U, DOMAIN);
            F = pdeFun(t, x, Utmp);
            F = double(F);
            F = P*F(:);
            
            % Get the algebraic right-hand sides: (may be time-dependent)
            for l = 1:numel(BCRHS)
                if ( isa(BCRHS{l}, 'function_handle') )
                    q(l, 1) = feval(BCRHS{l}, t) - linearBCVals(l);
                else
                    q(l, 1) = BCRHS{l} - linearBCVals(l);
                end
            end
            
            % Replacements for the BC algebraic conditions:
            F(rows) = B*U(:) - q;
            
            % Replacements for the nonlinear BC conditions:
            if ( ~isempty(leftNonlinBCLocs) )
                indx = 1:length(leftNonlinBCLocs);
                uTmp = leftNonlinBCFuns(t, x, Utmp);
                uTmp = double(uTmp);
                if ( size(uTmp, 1) ~= n )
                    uTmp = reshape(uTmp, n, numel(uTmp)/n);
                end
<<<<<<< HEAD
                F(rows(indx)) = uTmp(1, :);
=======
                F(rows(indx)) = tmp(1, :) - leftNonlinBCVals;
>>>>>>> aafecce1
            end
            if ( ~isempty(middleNonlinBCLocs) )
                % TODO: This won't work if there are also left nonlin BCs
                indx = 1:length(middleNonlinBCLocs);
                F(rows(indx)) = double(middleNonlinBCFuns(t, x, Utmp)) - ...
                    middleNonlinBCVals;
            end            
            if ( ~isempty(rightNonlinBCLocs) )
                indx = numel(BCRHS) + 1 - rightNonlinBCLocs;
                uTmp = rightNonlinBCFuns(t, x, Utmp);
                uTmp = double(uTmp);
                if ( size(uTmp, 1) ~= n )
                    uTmp = reshape(uTmp, n, numel(uTmp)/n);
                end
<<<<<<< HEAD
                F(rows(indx)) = fliplr(uTmp(end, :));
=======
                F(rows(indx)) = fliplr(tmp(end, :)) - rightNonlinBCVals;
>>>>>>> aafecce1
            end
            
            % Reshape to back to a single column:
            F = F(:);
            
        end
    end

end

%% %%%%%%%%%%%%%%%%%%%%%%%%%%  MISC  %%%%%%%%%%%%%%%%%%%%%%%%%%%%%

function outFun = parseFun(inFun, bcFlag)
% Rewrites the input function handle to call the right DIFF, SUM, methods, etc,
% and convert the input @(t, x, u, v, w, ...) to @(t, x, U).
%
% For PARSEFUN(INFUN), if the INFUN has only one independent variable as an
% input, we assume this is x. PARSEFUN(INFUN, 'lbc') or PARSEFUN(INFUN, 'rbc')
% will assume the variable is t. PARSEFUN(INFUN, 'bc') will assume space, but
% throw a warning.

global SYSSIZE

% Ensure backwards compatability by procesing the input function.
inFun = backCompat(inFun);

% V4: We don't accept only time or space as input args (i.e., both or nothing).
% V5: Actually, we now accept @(u, x) diff(u, 2) + sin(x).*u (for chebops).
Nind = nargin(inFun) - SYSSIZE;
if ( Nind == 0 )
    outFun = @(t, x, u) conv2cell(inFun, u);
elseif ( Nind == 1 )
    if ( nargin > 1 )
        if ( strcmp(bcFlag, 'bc') )
            warning('CHEBFUN:pde15s:bcinput', ...
                ['Please input both time and space independent variable to ' ...
                 '.BC function handle inputs.\nAssuming given variable is time.']);
             outFun = @(t, x, u) conv2cell(inFun, u, x);
        else
            outFun = @(t, x, u) conv2cell(inFun, u, t);
        end
    else
        outFun = @(t, x, u) conv2cell(inFun, u, x);
    end
elseif ( Nind == 2 )
    outFun = @(t, x, u) conv2cell(inFun, u, t, x);
else
    error('CHEBFUN:pde15s:inputs_ind', ['Incorrect number of independant ' ...
        'variables in input function. (Must be 0, 1, or 2).']);
end

end

function newFun = conv2cell(oldFun, u, varargin)
% This function allows the use of different variables in the anonymous
% function, rather than using the clunky quasi-matrix notation.

global SYSSIZE

% Note. This is faster than mat2cell!
tmpCell = cell(1, SYSSIZE);

for qk = 1:SYSSIZE
    tmpCell{qk} = extractColumns(u, qk);
end
newFun = oldFun(varargin{:}, tmpCell{:});
end

function getDIFFORDER(pdeFun)
% Extract the DIFFORDER by evaluating the operator at some NaN values.
global DIFFORDER SYSSIZE

% Find the order of each of the variables:
tmp = chebdouble(zeros(SYSSIZE));
v = pdeFun(0, 0, tmp);
DIFFORDER = get(v, 'diffOrder');

end

function out = dealWithStructInput(in)
if ( isstruct(in) )
    if ( numel(in) == 1)
        warning('CHEBFUN:pde15s:bcstruct', ...
            'PDE15S no longer supports struct inputs for bc.left and bc.right.')
        if ( isfield(in, 'val') )
            out = {in.op, in.val};
        else
            out = in.op;
        end
    else
        error('CHEBFUN:pde15s:bcstruct', ...
            'PDE15S no longer supports struct inputs for bc.left and bc.right.')
    end
elseif ( isempty(in) )
    out = [];
elseif ( isnumeric(in) )
    out = {'dirichlet', in};
else
    out = in;
end
end

function outFun = backCompat(inFun)
% In V4 PDE15S required the user to pass in dummy function handles for the
% differential operators. For example, u'' + u' + sum(u) would have needed
%  pdefun = @(u, t, x, diff, sum) diff(u, 2) + diff(u) + sum(u).
% V5 deals with this in a different way (by using the chebdouble class), but we
% would still like to support the old syntax (at least for now).
%
% To do this, we parse the input function for the strings 'diff', 'Diff', and
% 'D'. If we find any of these, we assume the old syntax is being used, and
% redefine the function handle appropriately. Of course, this is not fool-proof,
% but it should work most of the time.

global SYSSIZE

% Determine the variable names:
str = func2str(inFun);
parLoc = strfind(str, ')');
varList = str(3:parLoc(1)-1);
commaLoc = strfind(varList, ',');
varNames = cell(1, numel(commaLoc)+1);
for k = 1:numel(commaLoc)
    varNames{k} = varList(1:commaLoc(k)-1);
    varList(1:commaLoc(k)) = [];
    commaLoc = commaLoc - commaLoc(k); 
end
varNames{numel(commaLoc)+1} = varList;

% Look for 'diff', 'Diff', or 'D':
diffLoc = cellfun(@(v) any(strcmp(v, {'diff', 'Diff', 'D'})), varNames);
idx = find(diffLoc);
if ( isempty(idx) )
    % None present - new syntax!
    outFun = inFun;
    return
end

warning('CHEBFUN:pde15s:oldSyntax', ...
    ['The syntax\n ' str '\nis depricated and may not be supported in future releases.\n', ...
    'Please see the PDE15S documentation for details.'] )

% Switch the order for V5 syntax:
varNamesNewOrder = varNames([(1+SYSSIZE):(idx-1), 1:SYSSIZE]);

% Get the new list of variables:
varList1 = varNamesNewOrder{1};
varList2 = varNames{1};
for k = 2:idx-1
    varList1 = [varList1, ',', varNamesNewOrder{k}]; %#ok<AGROW>
    varList2 = [varList2, ',', varNames{k}]; %#ok<AGROW>
end


% Compile the new function string:
funList = {'@diff', '@sum', '@cumsum', '@fred'};
newStr = ['@(', varList1, ')' 'inFun(' varList2];
for k = 0:(nargin(inFun) - idx)
    newStr = [newStr, ',', funList{k+1}]; %#ok<AGROW>
end
newStr = [newStr, ')'];

% Make the new function handle:
outFun = eval(newStr);

end
<<<<<<< HEAD
=======

%%

% function [ishappy, epslevel, cutoff] = plateauCheck(coeff, vscale, pref)
% %PLATEAUCHECK   Seek a plateau in Chebyshev coefficients.
% %  Inputs:
% %    coeff:  vector of Chebyshev polynomial coefficients (high order to low)
% %    vscale: indication of the scale to resolve relative to (default=Inf,
% %            no effect)
% %    pref:   cheboppref
% %
% %  Outputs:
% %    ishappy:  true if convergence was achieved
% %    epslevel: the apparent epslevel of the truncation
% %    cutoff:   where to truncate the coefficients
% %
% % This check is needed because of condition numbers in differential equations.
% % We can't be sure that a solution will ever be resolved to full precision, so
% % we have to be willing to stop if the convergence appears to have trailed off.
% 
% % TODO: Unify and locate with the chebtech happiness checks.
% 
% % NaNs are not allowed.
% if ( any(isnan(coeff)) )
%     error('CHEBFUN:FUN:plateauCheck:NaNeval', ...
%         'Function returned NaN when evaluated.')
% end
% 
% % We omit the last 12% because aliasing can pollute them significantly.
% n = length(coeff);
% n88 = ceil( 0.88*n );
% % Preferred tolerance
% epslevel = pref.eps;  
% % Magnitude and rescale.
% if ( vscale > 0 )
%     absCoeff = abs( coeff(n:-1:1) ) / vscale;
% end
% 
% % %%%%%%%%%%%%%%%%%%%%%%%% Serious checking starts here. %%%%%%%%%%%%%%%%%%%%%%%
% % There are two ways to pass the test. Either the coefficients have
% % achieved the goal epslevel, or the convergence appears to have levelled
% % off for good (plateau).
% 
% % Guilty until proven innocent.
% ishappy = false;
% 
% %% 1. Strict test.
% 
% % Find the last place where the coeffs exceed the allowable level.
% % Then go out a bit further to be safe.
% cutoff = 4 + find( absCoeff >= epslevel, 1, 'last' );
% 
% if ( cutoff < 0.95*n88 )
%     % Achieved the strict test.
%     ishappy = true;
%     
% elseif ( n88 < 17 )
%     % If there aren't enough coefficients, give up checking.
%     epslevel = absCoeff(n88);
%     cutoff = n88;
%     
% %% 2. Plateau test.
% else
%     
%     % Demand at least this much accuracy.
%     thresh = max(log(epslevel*100), log(1e-7));
%     
%     % Convergence is usually not far from linear in the log scale.
%     logAbs = log(absCoeff);
%     
%     % Even though some methods can compute really small coefficients relative to
%     % the norm, they ultimately contribute nothing. Also the occasional "zero"
%     % coefficient causes troublesome infinities.
%     logAbs = max( logAbs, log(eps/1000) );
%     
%     % Look for a sustained leveling off in the decrease.
%     
%     % TODO: Use the van Herk filter to do this more efficiently.
%     
%     % Symmetries can cause one or more consecutive coefficients to be zero, and
%     % we only care about the nonzero ones. Use a windowed max to remove the
%     % small values.
%     winSize = 6;
%     winMax = logAbs;
%     for k = 1:winSize
%         winMax = max( winMax(1:end-1), logAbs(k+1:end) );
%     end
%     n88 = length(winMax);
%     
%     %%% Alternative windowed max: This avoids the for loop but might hog memory.
%     %%index = bsxfun(@plus, (1:n)', 0:winsize-1);
%     %%logabs = max(logabs(index),[],2);
%     
%     % Start with a low pass smoothing filter that introduces a lag.
%     lag = 6;
%     LPA = [1, zeros(1,lag-1), -2, zeros(1, lag-1), 1] / (lag^2);
%     LPB = [1, -2, 1];
%     smoothLAC = filter(LPA, LPB, winMax);  % smoothed logabs coeffs
%     
%     % If too little accuracy has been achieved, do nothing.
%     tOK = find(smoothLAC < thresh, 1) - lag;
%     if ( isempty(tOK) || (n88 - tOK < 16) )
%         return
%     end
%     
%     % Smooth the first difference of the smoothed coefficent sequence.
%     smoothDiff = filter( LPA, LPB, diff(smoothLAC) );
%     
%     % Where is the decrease most rapid?
%     SDmin = min(smoothDiff);
%     
%     % Don't look at anything until all substantial decrease has ended.
%     tstart = find( smoothDiff < 0.25*SDmin, 1, 'last' );
%     
%     % Find where the decrease has permanently slowed to 10% of the fastest.
%     isSlow = smoothDiff(tstart:end) > 0.01*SDmin;
%     lastFast = find(~isSlow, 1, 'last');
%     if ( isempty(lastFast) )
%         lastFast = 0;
%     end
%     slow = tstart + lastFast - 1 + find( isSlow(lastFast+1:end) );
%     slow = slow - floor(lag/2);  % compensate for the filter lag
%     
%     % Find the first run of 5 consecutive slow hits.
%     first = find( slow(5:end) - slow(1:end-4) == 4, 1 );  % may be empty
%     cutoff = slow(first);  % may be empty, will give false next
%     
%     % If the cut location is within the coefficient sequence, we're done.
%     if ( cutoff < n88 )
%         ishappy = true;
%     end
%     
% end
% 
% if ( ishappy )
%     % Use the information from the cut to deduce an eps level.
%     winEnd = min( n88, cutoff + 4 );
%     epslevel = max( absCoeff(cutoff:winEnd) );
% end
% 
% end
>>>>>>> aafecce1
<|MERGE_RESOLUTION|>--- conflicted
+++ resolved
@@ -195,60 +195,39 @@
             % Reshape solution:
             Uk = reshape(U(:,kk), currentLength, SYSSIZE);
 
-<<<<<<< HEAD
             % Happiness check:
             c = (1+sin(1:SYSSIZE)).'; % Arbitrarily linear combination.
             Uk2 = (Uk*c/sum(c));
-            uk2 = chebtech2(Uk2, pref2);
-            [ishappy, epslevel] = classicCheck(uk2, Uk2, pref2);
-=======
-            Uk2 = Uk*(1:SYSSIZE)'/SYSSIZE;
-             f = chebtech2(Uk2, pref2);
-%             [ishappy, epslevel, cutoff] = classicCheck(f, Uk2, pref2);
-
-%             C = chebtech2.coeffs2vals(Uk2);
-%             C = max(abs(C), [], 2);
-%             vscale = norm(U(:), inf);
-             [ishappy, epslevel, cutoff] = plateauCheck(f, Uk2, pref2);
->>>>>>> aafecce1
+            uk2 = chebtech2(Uk2, pref);
+            [ishappy, epslevel] = classicCheck(uk2, Uk2, pref);
+%             [ishappy, epslevel, cutoff] = plateauCheck(uk2, Uk2, pref2);
 
             if ( ishappy )  
 
                 % Store these values:
+                tCurrent = t(kk);
                 uCurrent = chebfun(Uk, DOMAIN);
-<<<<<<< HEAD
-                uCurrent = simplify(uCurrent, epslevel);
-                tCurrent = t(kk);
-                % Store for output:
-=======
+                uCurrent = simplify(uCurrent, epslevel);    
                 
-                uCoeff = chebpoly(uCurrent);
-                first = max(1,size(uCoeff,2)-cutoff);
-                uCurrent = chebfun(uCoeff(:,first:end).',DOMAIN,'coeffs');
-                uCurrent = simplify(uCurrent,epslevel);
-                
->>>>>>> aafecce1
+%                 uCoeff = chebpoly(uCurrent);
+%                 first = max(1,size(uCoeff,2)-cutoff);
+%                 uCurrent = chebfun(uCoeff(:,first:end).',DOMAIN,'coeffs');
+%                 uCurrent = simplify(uCurrent,epslevel);
+
                 ctr = ctr + 1;
                 uOut{ctr} = uCurrent;
 
                 % Plot current solution:
-                plotFun(uCurrent, t(kk));
-
-<<<<<<< HEAD
-                % Reduce length if it's much larger than necessary:
-                len = length(uCurrent);
-                if ( len < currentLength/4 )
-                    currentLength = len;
-=======
-                % If we have 2.5 times as many coeffcients as we need, shorten
-                % the representation and cause the integrator to stop. 
-                if ( cutoff < 0.4*n )
-                    %currentLength = round(1.25*cutoff)';
-                    currentLength = floor( currentLength / 1.5  );
-                    currentLength = currentLength + 1 - rem(currentLength,2);
->>>>>>> aafecce1
-                    status = true;
-                end
+                plotFun(uCurrent, tCurrent);
+
+%                 % If we have 2.5 times as many coeffcients as we need, shorten
+%                 % the representation and cause the integrator to stop. 
+%                 if ( cutoff < 0.4*n )
+%                     %currentLength = round(1.25*cutoff)';
+%                     currentLength = floor( currentLength / 1.5  );
+%                     currentLength = currentLength + 1 - rem(currentLength,2);
+%                     status = true;
+%                 end
 
             else 
 
@@ -587,15 +566,8 @@
 B = []; q = []; rows = []; M = []; P = []; n = [];
 
 % Set the preferences:
-% TODO: These are no longer used?
-pref = chebfunpref;
-pref.techPrefs.eps = tol;
-pref.refinementFunction = 'resampling';
-pref.enableBreakpointDetection = 0;
-pref.techPrefs.sampleTest = 0;
-pref.enableSingularityDetection = 0;
-pref2 = chebtech.techPref(pref);
-pref2.eps = tol;
+pref = chebtech.techPref();
+pref.eps = tol;
 
 %%%%%%%%%%%%%%%%%%%%%%%%%%%%%%%%%%%%%%%%%%%%%%%%%%%%%%%%%%%%%%%%%%%%%%%%%%%%%%%%
 %% %%%%%%%%%%%%%%%%%%%%%%%%%%%% TIME CHUNKS %%%%%%%%%%%%%%%%%%%%%%%%%%%%%%%%%%%%
@@ -614,7 +586,6 @@
     
 else
     
-<<<<<<< HEAD
     currentLength = max(currentLength, 9);
     tCurrent = tt(1);
     tSpan = tt;
@@ -622,13 +593,6 @@
         tSpan(tSpan < tCurrent) = [];
         x = chebpts(currentLength, DOMAIN);
         oneStep(tSpan);
-=======
-    currentLength = max(length(u0), 9);
-    currentT = tt(1);
-    while ( currentT < tt(end) )
-        tt = [ currentT, tt(tt > currentT) ];
-        oneStep(chebpts(currentLength, DOMAIN), tt);
->>>>>>> aafecce1
     end
 
 end
@@ -691,14 +655,10 @@
             bcop = [bc.left.op ; bc.middle.op ; bc.right.op];
             B = cell2mat(cellfun(@(f) feval(f, n), bcop, 'UniformOutput', false));
             
-<<<<<<< HEAD
             % Project / mass matrix.
             P = cell(1, SYSSIZE);
             M = cell(1, SYSSIZE);
-=======
-            % Projection / mass matrix.
-            M = {};
->>>>>>> aafecce1
+            
             for kk = 1:SYSSIZE
                 xk = chebpts(n-DIFFORDER(kk), DOMAIN, 1);
                 P{kk} = barymat(xk, x);
@@ -722,7 +682,7 @@
         linearBCVals = B*U0(:);
         Utmp = chebdouble(U0, DOMAIN);
         if ( ~isempty(leftNonlinBCLocs) )
-            tmp = leftNonlinBCFuns(tspan(1), x, Utmp);
+            tmp = leftNonlinBCFuns(tSpan(1), x, Utmp);
             tmp = double(tmp);
             if ( size(tmp, 1) ~= n )
                 tmp = reshape(tmp, n, numel(tmp)/n);
@@ -731,10 +691,10 @@
         end
         if ( ~isempty(middleNonlinBCLocs) )
             % TODO: This won't work if there are also left nonlin BCs
-            middleNonlinBCVals = double(middleNonlinBCFuns(tspan(1), x, Utmp));
+            middleNonlinBCVals = double(middleNonlinBCFuns(tSpan(1), x, Utmp));
         end
         if ( ~isempty(rightNonlinBCLocs) )
-            tmp = rightNonlinBCFuns(tspan(1), x, Utmp);
+            tmp = rightNonlinBCFuns(tSpan(1), x, Utmp);
             tmp = double(tmp);
             if ( size(tmp, 1) ~= n )
                 tmp = reshape(tmp, n, numel(tmp)/n);
@@ -747,7 +707,6 @@
             'MStateDependence', 'none');
         
         % Solve ODE over time chunk with ode15s:
-<<<<<<< HEAD
         try
             [~, ~] = ode15s(@odeFun, tSpan, U0, opt2);
         catch ME
@@ -757,25 +716,7 @@
                 rethrow(ME)
             end
         end 
-=======
-        [ignored, U] = ode15s(@odeFun, tspan, U0, opt2);
-
-        if ( length(tspan) > 2 )
-            return
-        end
-        
-        % Reshape solution:
-        U = reshape(U(end, :).', n, SYSSIZE);
-                
-        % The solution we'll take out and store:
-        unew = U;
-        
-        % Collapse systems to single chebfun for constructor. Choose a
-        % combination unlikely to lead to cancellation. 
-        U = U*(1:SYSSIZE)'/SYSSIZE;
-        
-        % Zero out irrelevant coefficients, to prevent resolving noise. 
->>>>>>> aafecce1
+
         
         %%%%%%%%%%%%%%%%%%%%%%%%%%%%%%%%%%%%%%%%%%%%%%%%%%%%%%%%%%%%%%%%%%%%%%%%
         %% %%%%%%%%%%%%%%%%%%%%%%%%%%%  ODEFUN  %%%%%%%%%%%%%%%%%%%%%%%%%%%%%%%%
@@ -813,11 +754,7 @@
                 if ( size(uTmp, 1) ~= n )
                     uTmp = reshape(uTmp, n, numel(uTmp)/n);
                 end
-<<<<<<< HEAD
-                F(rows(indx)) = uTmp(1, :);
-=======
-                F(rows(indx)) = tmp(1, :) - leftNonlinBCVals;
->>>>>>> aafecce1
+                F(rows(indx)) = uTmp(1, :) - leftNonlinBCVals;
             end
             if ( ~isempty(middleNonlinBCLocs) )
                 % TODO: This won't work if there are also left nonlin BCs
@@ -832,11 +769,7 @@
                 if ( size(uTmp, 1) ~= n )
                     uTmp = reshape(uTmp, n, numel(uTmp)/n);
                 end
-<<<<<<< HEAD
-                F(rows(indx)) = fliplr(uTmp(end, :));
-=======
-                F(rows(indx)) = fliplr(tmp(end, :)) - rightNonlinBCVals;
->>>>>>> aafecce1
+                F(rows(indx)) = fliplr(uTmp(end, :)) - rightNonlinBCVals;
             end
             
             % Reshape to back to a single column:
@@ -1002,148 +935,4 @@
 % Make the new function handle:
 outFun = eval(newStr);
 
-end
-<<<<<<< HEAD
-=======
-
-%%
-
-% function [ishappy, epslevel, cutoff] = plateauCheck(coeff, vscale, pref)
-% %PLATEAUCHECK   Seek a plateau in Chebyshev coefficients.
-% %  Inputs:
-% %    coeff:  vector of Chebyshev polynomial coefficients (high order to low)
-% %    vscale: indication of the scale to resolve relative to (default=Inf,
-% %            no effect)
-% %    pref:   cheboppref
-% %
-% %  Outputs:
-% %    ishappy:  true if convergence was achieved
-% %    epslevel: the apparent epslevel of the truncation
-% %    cutoff:   where to truncate the coefficients
-% %
-% % This check is needed because of condition numbers in differential equations.
-% % We can't be sure that a solution will ever be resolved to full precision, so
-% % we have to be willing to stop if the convergence appears to have trailed off.
-% 
-% % TODO: Unify and locate with the chebtech happiness checks.
-% 
-% % NaNs are not allowed.
-% if ( any(isnan(coeff)) )
-%     error('CHEBFUN:FUN:plateauCheck:NaNeval', ...
-%         'Function returned NaN when evaluated.')
-% end
-% 
-% % We omit the last 12% because aliasing can pollute them significantly.
-% n = length(coeff);
-% n88 = ceil( 0.88*n );
-% % Preferred tolerance
-% epslevel = pref.eps;  
-% % Magnitude and rescale.
-% if ( vscale > 0 )
-%     absCoeff = abs( coeff(n:-1:1) ) / vscale;
-% end
-% 
-% % %%%%%%%%%%%%%%%%%%%%%%%% Serious checking starts here. %%%%%%%%%%%%%%%%%%%%%%%
-% % There are two ways to pass the test. Either the coefficients have
-% % achieved the goal epslevel, or the convergence appears to have levelled
-% % off for good (plateau).
-% 
-% % Guilty until proven innocent.
-% ishappy = false;
-% 
-% %% 1. Strict test.
-% 
-% % Find the last place where the coeffs exceed the allowable level.
-% % Then go out a bit further to be safe.
-% cutoff = 4 + find( absCoeff >= epslevel, 1, 'last' );
-% 
-% if ( cutoff < 0.95*n88 )
-%     % Achieved the strict test.
-%     ishappy = true;
-%     
-% elseif ( n88 < 17 )
-%     % If there aren't enough coefficients, give up checking.
-%     epslevel = absCoeff(n88);
-%     cutoff = n88;
-%     
-% %% 2. Plateau test.
-% else
-%     
-%     % Demand at least this much accuracy.
-%     thresh = max(log(epslevel*100), log(1e-7));
-%     
-%     % Convergence is usually not far from linear in the log scale.
-%     logAbs = log(absCoeff);
-%     
-%     % Even though some methods can compute really small coefficients relative to
-%     % the norm, they ultimately contribute nothing. Also the occasional "zero"
-%     % coefficient causes troublesome infinities.
-%     logAbs = max( logAbs, log(eps/1000) );
-%     
-%     % Look for a sustained leveling off in the decrease.
-%     
-%     % TODO: Use the van Herk filter to do this more efficiently.
-%     
-%     % Symmetries can cause one or more consecutive coefficients to be zero, and
-%     % we only care about the nonzero ones. Use a windowed max to remove the
-%     % small values.
-%     winSize = 6;
-%     winMax = logAbs;
-%     for k = 1:winSize
-%         winMax = max( winMax(1:end-1), logAbs(k+1:end) );
-%     end
-%     n88 = length(winMax);
-%     
-%     %%% Alternative windowed max: This avoids the for loop but might hog memory.
-%     %%index = bsxfun(@plus, (1:n)', 0:winsize-1);
-%     %%logabs = max(logabs(index),[],2);
-%     
-%     % Start with a low pass smoothing filter that introduces a lag.
-%     lag = 6;
-%     LPA = [1, zeros(1,lag-1), -2, zeros(1, lag-1), 1] / (lag^2);
-%     LPB = [1, -2, 1];
-%     smoothLAC = filter(LPA, LPB, winMax);  % smoothed logabs coeffs
-%     
-%     % If too little accuracy has been achieved, do nothing.
-%     tOK = find(smoothLAC < thresh, 1) - lag;
-%     if ( isempty(tOK) || (n88 - tOK < 16) )
-%         return
-%     end
-%     
-%     % Smooth the first difference of the smoothed coefficent sequence.
-%     smoothDiff = filter( LPA, LPB, diff(smoothLAC) );
-%     
-%     % Where is the decrease most rapid?
-%     SDmin = min(smoothDiff);
-%     
-%     % Don't look at anything until all substantial decrease has ended.
-%     tstart = find( smoothDiff < 0.25*SDmin, 1, 'last' );
-%     
-%     % Find where the decrease has permanently slowed to 10% of the fastest.
-%     isSlow = smoothDiff(tstart:end) > 0.01*SDmin;
-%     lastFast = find(~isSlow, 1, 'last');
-%     if ( isempty(lastFast) )
-%         lastFast = 0;
-%     end
-%     slow = tstart + lastFast - 1 + find( isSlow(lastFast+1:end) );
-%     slow = slow - floor(lag/2);  % compensate for the filter lag
-%     
-%     % Find the first run of 5 consecutive slow hits.
-%     first = find( slow(5:end) - slow(1:end-4) == 4, 1 );  % may be empty
-%     cutoff = slow(first);  % may be empty, will give false next
-%     
-%     % If the cut location is within the coefficient sequence, we're done.
-%     if ( cutoff < n88 )
-%         ishappy = true;
-%     end
-%     
-% end
-% 
-% if ( ishappy )
-%     % Use the information from the cut to deduce an eps level.
-%     winEnd = min( n88, cutoff + 4 );
-%     epslevel = max( absCoeff(cutoff:winEnd) );
-% end
-% 
-% end
->>>>>>> aafecce1
+end