--- conflicted
+++ resolved
@@ -2,14 +2,8 @@
 %VERTCAT   Vertical concatenation of CHEBFUN objects.
 %   VERTCAT of a CHEBFUN is not yet supported.
 
-<<<<<<< HEAD
-out = chebmatrix(varargin.');
-
-% error('CHEBFUN:vertcat:noSupport', 'VERTCAT of a CHEBFUN is not yet supported.');
-=======
 % TODO: Document.
 % TODO: Test.
->>>>>>> 42c0dad1
 
 % Find the locations of the CHEBFUN objects in the inputs:
 chebfunLocs = cellfun('isclass', varargin, 'chebfun');
