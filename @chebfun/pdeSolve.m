--- conflicted
+++ resolved
@@ -160,11 +160,7 @@
             c = (1+sin(1:SYSSIZE)).'; % Arbitrarily linear combination.
             Uk2 = (Uk*c/sum(c));
             uk2 = tech.make(Uk2, pref);
-<<<<<<< HEAD
-            [ishappy, cutoff] = happinessCheck(uk2, Uk2, [], [], pref);
-=======
-            [ishappy, epslevel, cutoff] = standardCheck(uk2, Uk2, [], pref);
->>>>>>> 5d89025d
+            [ishappy, cutoff] = standardCheck(uk2, Uk2, [], pref);
 
             if ( ishappy )  
 
