--- conflicted
+++ resolved
@@ -1,33 +1,14 @@
-<<<<<<< HEAD
 classdef colloc2 < colloc
-    
-=======
-classdef colloc2 < chebDiscretization
-%COLLOC2   Collocation based on 2nd-kind Chebyshev points.
-%   COLLOC2 is an implementation of CHEBDISCRETIZATION that applies spectral
-%   collocation using 2nd kind Chebyshev points for differential and integral
 %   operators and systems. 
-%
 %   The default discretization type to use is set by CHEBOPPREF. You can also
 %   use CHEBOPPREF to create a preferences object and change its
 %   'discretization' property. 
-%
-%   Linear algebra operations with COLLOC2 operators generally take O(N^3)
 %   flops, where in most contexts N is determined automatically to resolve the
 %   solution. The allowed values of N are governed by the 'dimensionValues'
 %   property in CHEBOPPREF. You can also set the maximum N (including systems
 %   and piecewise definitions) through the 'maxTotalLength' property.
-%
 %   See also CHEBOPPREF, CHEBDISCRETIZATION.
-
-%  Copyright 2013 by The University of Oxford and The Chebfun Developers.
-%  See http://www.chebfun.org for Chebfun information.
-
-    properties (Access=private)
-        mldivideData = [];  % stores LU factors of a matrix for repeated solves
-    end
-     
->>>>>>> 2ee34990
+    
     methods
         function disc = colloc2(varargin)
  %COLLOC2    Collocation discretization on 2nd kind points.
