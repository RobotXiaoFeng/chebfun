--- conflicted
+++ resolved
@@ -1,30 +1,16 @@
 function out = get(f, prop)
-<<<<<<< HEAD
 %GET   GET method for the CHEBTECH2 class
 %   P = GET(F, PROP) returns the property P specified in the string PROP from
 %   the CHEBTECH2 F.  The string PROP may be the name of a CHEBTECH2 property
 %   (see the CHEBTECH and CHEBTECH2 classdef files for lists) or any of the
 %   following strings:
-%       'POINTS'          - 1st-kind Chebyshev grid corresponding to F.
+%       'POINTS'          - 2nd-kind Chebyshev grid corresponding to F.
 %       'VALUES'          - Values of F at Chebyshev points.
 %       'LVAL'            - Value of F at -1.
 %       'RVAL'            - Value of F at +1.
 %       'TECH'            - Handle to the CHEBTECH2 constructor. *
 %
 % See also CHEBTECH, CHEBTECH2.
-=======
-%GET   GET method for the CHEBTECH2 class.
-%   P = GET(F,PROP) returns the property P specified in the string PROP from
-%   the fun F. Valid entries for the string PROP are:
-%       'VALUES' - Values of F at Chebyshev points.
-%       'COEFFS' - Chebyshev coefficients of F.
-%       'VSCALE' - Vertical scale of F.
-%       'EPSLEVEL' - Happiness level of F.
-%       'POINTS' - 2nd-kind Chebyshev grid corresponding to F.
-%       'LVAL' - Value of F at -1.
-%       'RVAL' - Value of F at +1.
-%       'TECH' - Handle to the CHEBTECH2 constructor.
->>>>>>> 0964bbde
 
 % Copyright 2014 by The University of Oxford and The Chebfun Developers. 
 % See http://www.chebfun.org/ for Chebfun information.
@@ -46,12 +32,8 @@
         out = feval(f, 1);
     case 'values'
         out = f.coeffs2vals(f.coeffs);
-<<<<<<< HEAD
     case 'tech'
         % TODO: Return function handle, or empty instance of the tech?
-=======
-    case 'techConstructor'
->>>>>>> 0964bbde
         out = @chebtech2;
     otherwise
         error('CHEBFUN:CHEBTECH2:GET:proname', ...
