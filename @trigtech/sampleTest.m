--- conflicted
+++ resolved
@@ -13,12 +13,8 @@
 n = length(f);
 
 % Set a tolerance:
-<<<<<<< HEAD
 tol = max(pref.eps, 1e3*eps) * n;
-=======
-tol = max(max(f.epslevel, pref.eps), 1e3*eps) * n;
-tol = tol.*max(f.vscale);
->>>>>>> fd604a18
+tol = tol.*max(vscale(f));
 
 % Choose a point to evaluate at:
 if ( n == 1 )
@@ -38,15 +34,8 @@
 vOp = feval(op, xeval);
 
 % If the TRIGTECH evaluation differs from the op evaluation, SAMPLETEST failed:
-<<<<<<< HEAD
-err = bsxfun(@rdivide, abs(vOp - vFun), vscale(f)); % Relative (to vscale) error.
-if ( any(max(abs(err)) > tol) )
-    pass = false; % :(
-else
-=======
 err = abs(vOp - vFun); % Relative (to vscale) error.
 if ( all(max(err) <= tol) )
->>>>>>> fd604a18
     pass = true;  % :)
 else
     pass = false; % :(
