--- conflicted
+++ resolved
@@ -32,10 +32,6 @@
 % [TODO]: implement PLATEAUCHECK for TRIGTECH. For the moment, we just call
 % classicCheck. The reason why the plateauCheck() is needed for TRIGTECH is 
 % that it gets called in CHEBDISCRETIZATION/TESTCONVERGENCE.
-<<<<<<< HEAD
-[ishappy, epsLevel, cutoff] = classicCheck(f, values, pref);
-=======
-[ishappy, epslevel, cutoff] = classicCheck(f, pref);
->>>>>>> 74ee7a4f
+[ishappy, epslevel, cutoff] = classicCheck(f, values, pref);
 
 end