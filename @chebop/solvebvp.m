--- conflicted
+++ resolved
@@ -100,26 +100,12 @@
 % Linearize and attach preferences.
 [L, residual, isLinear] = linearize(N, u0, x);
 
-<<<<<<< HEAD
-% Determine the discretization.
-pref = determineDiscretization(N, L, isPrefGiven, pref);
-
-% Clear boundary conditions if the dicretization uses periodic functions (since
-% if we're using periodic basis functions, the boundary conditions will be
-% satisfied by construction).
-disc = pref.discretization();
-tech = disc.returnTech();
-techUsed = tech();
-if ( isPeriodicTech(techUsed) )
-    [N, L] = clearPeriodicBCs(N, L);
-=======
 % Before attempting to solve, check whether we actually have any BCs imposed:
 maxDiffOrder = max(max(L.diffOrder));
 if maxDiffOrder > 0 && isempty(N.lbc) && isempty(N.rbc) && isempty(N.bc)
     % Differential equations need BCs (but integral eqns. are OK):
     error('CHEBFUN:CHEBOP:solvebvp:bcEmpty', ...
         'Boundary conditions must be provided.');
->>>>>>> 1b9cafc6
 end
 
 warnState = warning();
@@ -174,14 +160,6 @@
     u0 = u0 + 0*residual;
 end
 
-<<<<<<< HEAD
-% Ensure that u0 is of correct discretization, and convert it to a
-% CHEBMATRIX if necessary.
-if ( isa(u0, 'chebfun') )
-    u0 = chebmatrix(chebfun.convertToCorrectTech(u0, dom, tech));
-elseif ( isa(u0, 'chebmatrix') )
-    u0 = chebmatrix.convertToCorrectTech(u0, dom, tech);
-=======
 % Determine the discretization.
 pref = determineDiscretization(N, L, isPrefGiven, pref);
 disc = pref.discretization();
@@ -203,7 +181,6 @@
     elseif ( isa(u0, 'chebmatrix') )
         u0 = changeTech(u0, tech);
     end
->>>>>>> 1b9cafc6
 end
 
 % Solve:
@@ -241,14 +218,6 @@
         [L, residual, isLinear, u0] = linearize(N, u0, x);
     end
     
-<<<<<<< HEAD
-    % Ensure that rhs is of correct discretization, and convert it to a 
-    % CHEBMATRIX if necessary.
-    if ( isa(rhs, 'chebfun') )
-        rhs = chebmatrix(chebfun.convertToCorrectTech(rhs, dom, tech));
-    elseif ( isa(rhs, 'chebmatrix') )
-        rhs = chebmatrix.convertToCorrectTech(rhs, dom, tech);
-=======
     % If using a periodic TECH, ensure that rhs is of correct 
     % discretization, and convert it to a CHEBMATRIX if necessary.
     if ( isPeriodicTech(techUsed) )
@@ -257,7 +226,6 @@
         elseif ( isa(rhs, 'chebmatrix') )
           rhs = changeTech(rhs, tech);
         end
->>>>>>> 1b9cafc6
     end
 
     % Call solver method for nonlinear problems.
