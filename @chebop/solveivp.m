--- conflicted
+++ resolved
@@ -1,6 +1,4 @@
 function [y, info] = solveivp(N, rhs, pref, varargin)
-<<<<<<< HEAD
-=======
 %SOLVEIVP    Solve an IVP by reforming it to a first order system.
 %
 %   U = SOLVEIVP(N, RHS), where N is a CHEBOP and RHS is a CHEBMATRIX, CHEBFUN
@@ -49,8 +47,6 @@
 %   details.
 
 %% SETUP
->>>>>>> 8fbae286
-
 % Check inputs
 if ( nargin < 2 )
     % Default right-hand side.
