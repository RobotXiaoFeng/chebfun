--- conflicted
+++ resolved
@@ -137,12 +137,8 @@
         options = struct('damping', '1', ...
             'plotting', '0.5', ...
             'grid', 1, ...
-<<<<<<< HEAD
-            'discretization', @colloc2, ...
+            'discretization', @chebcolloc2, ...
             'ivpSolver', 'ode113', ...
-=======
-            'discretization', @chebcolloc2, ...
->>>>>>> 29ce21e5
             'pdeholdplot', 0, ...
             'fixYaxisLower', '',  ...
             'fixYaxisUpper', '', ...
