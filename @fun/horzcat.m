function out = horzcat(varargin)
%HORZCAT   Horizontal concatenation.
%   [A B] horizontally concatenates the FUN objects A and B to form an
%   array-valued FUN. [A,B] does the same. Any number of FUN objects can be
%   concatenated within one pair of brackets. Vertical concatenation is not
%   supported.

% Copyright 2013 by The University of Oxford and The Chebfun Developers.
% See http://www.chebfun.org for Chebfun information.

% Remove empties:
empties = cellfun(@isempty, varargin);
if ( all(empties) )
    out = varargin{1};
    return
else
    varargin(empties) = [];
end

% Make an output FUN:
out = varargin{1};

<<<<<<< HEAD
% TODO: Is this the correct tol?
tol = max(get(out, 'hscale')*get(out, 'epslevel'));

=======
tol = norm(out.domain, inf)*get(out, 'epslevel');
>>>>>>> 42c0dad1
if ( any( cellfun(@(f) any(f.domain - out.domain) > tol, varargin)) )
    error('FUN:horzcat:domains', 'Domain mismatch.');
end

% Extract the ONEFUNs:
onefuns = cellfun(@(f) f.onefun, varargin, 'UniformOutput', false);

% Concatenate the ONEFUNs:
out.onefun = horzcat(onefuns{:});

end<|MERGE_RESOLUTION|>--- conflicted
+++ resolved
@@ -20,13 +20,8 @@
 % Make an output FUN:
 out = varargin{1};
 
-<<<<<<< HEAD
 % TODO: Is this the correct tol?
 tol = max(get(out, 'hscale')*get(out, 'epslevel'));
-
-=======
-tol = norm(out.domain, inf)*get(out, 'epslevel');
->>>>>>> 42c0dad1
 if ( any( cellfun(@(f) any(f.domain - out.domain) > tol, varargin)) )
     error('FUN:horzcat:domains', 'Domain mismatch.');
 end
