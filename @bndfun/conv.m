function h = conv(f, g)
%CONV   Convolution of BNDFUN objects.
%   H = CONV(F, G) produces the convolution of BNDFUN objects F and G:
%                     - 
%                    /
%           H(x) =   |    F(t) G(x-t) dt,  x in [a + c, b + d]
%                    /
%                   -
%   where domain(F) is [a, b] and domain(G) is [c, d]. The integral is taken
%   over all t for which the integrand is defined: max(a, x - d) <= t <= min(b,
%   x - c).  The breakpoints of H are all pairwise sums of the breakpoints of F
%   and G.
%
%   Note that CONV only supports piecewise-smooth functions on bounded domains.
%
% Copyright 2014 by The University of Oxford and The Chebfun Developers.
% See http://www.chebfun.org/ for Chebfun information.
%
% Nick Hale and Alex Townsend, 2014

%% %%%%%%%%%%%%%%%%%%%%%%%%%%%%%%%%%%%%%%%%%%%%%%%%%%%%%%%%%%%%%%%%%%%%%%%%%%%%%
% DEVELOPER NOTE:
%
% For further details, see Hale and Townsend, "An algorithm for the convolution
% of Legendre series", SIAM Journal on Scientific Computing, Vol. 36, No. 3,
% pages A1207-A1220, 2014.
% 
% In the following, it is assumed that the length of the domain of g is greater
% than the length of the domain of f. If this is not the case, then simply
% compute h = conv(g, f), which is equivalent. We assume f and g are polynomials
% of degree M and N, resepectively. If f and g are piecewise-defined, one can
% use the bilinearity of convolution and convolve each each the FUNs
% individually.
%
% The general convolution domain (for smooth functions) is as follows:
%           .___________________________
%          /|                  |      /
%        /  |                  |    /
%      /    |                  |  /
%    /______|__________________|/
%  a+c     b+c                a+d     b+d 
%
% The triangular pieces at end are dealt with using a convolution theorem for
% Legendre polynomials, which leads to a convenient recurrence relation. The
% cost of this is O(m*n) and results in a polynomial of degree m+n. See
% EASYCONV() for details.
%
% Similarly one can show the interior rectangle results in a polynomial of
% degree n. This can be computed by patching with R = floor[(d-c) / (b-a)]
% parallelograms (although triangle Z is not used). Each parallelogram requires
% restricting g to a suitable subdomain, which costs O(n^2) operations. Total
% complexity ratio*(m*n + n*n)
%            ___________________________
%          /       /       /:     /   /
%        /       /       /  : Z /   /          <-- R patches
%      /       /       /    : /   /           
%    /_______/_______/______/__ /
%  a+c     b+c             fl  a+d     b+d
%
% The final piece is computed via further parallelogram subdivision starting
% from the right (B), and a smaller subdivision in both f and g (C).
% Contributions from D and E are discarded, as they have already been counted
% above. Complexity O(m^2 + n^2)
%   ________________
%   : /E|C/:      / 
%   :   /  :    /
%   : /D|B :  /
%   /___|__:/
%  a+c fl a+d     b+d
%
% Rather than make a BNDFUN corresponding to the each of the patches, we
% instead evaluate directly on a corresonding Chebyshev grid of appropriate
% size, which turns out to be far more efficient. 
%
% Total complexity: O( R*(m*n + n*n) + m*m )

% [TODO]: It's possible this should be pushed further to the chebtech level.
%% %%%%%%%%%%%%%%%%%%%%%%%%%%%%%%%%%%%%%%%%%%%%%%%%%%%%%%%%%%%%%%%%%%%%%%%%%%%%%

% Return empty for an empty input:
if ( isempty(f) || isempty(g) )
    h = bndfun();
    return
end

% Extract the domain:
domF = f.domain;
a = domF(1);
b = domF(2);

domG = g.domain;
c = domG(1);
d = domG(2);

% Ensure that g is the signal (i.e., on the larger domain) and f is the filter:
if ( (b - a) > (d - c) )
    h = conv(g, f);
    return
end
    
% Useful things:
N = length(g);                               % Length of g
numPatches = floor((d - c) / (b - a));       % Number of patches required
x = chebpts(N, [b+c, a+d], 1);               % Chebyshev grid for interior piece
y = 0*x;                                     % Initialise values in interior
map = @(x, a, b) (x-a)/(b-a) - (b-x)/(b-a);  % Map from [a, b] --> [-1, 1]
f_leg = cheb2leg(flipud(get(f, 'coeffs')));  % Legendre coefficients of f

if ( numPatches > 100 )
    error('CHEBFUN:BNDFUN:conv:tooManyPatches', ...
        ['Max number of patches (100) exceeded. ', ...
         'Small interval? Check breakpoints.']);
end

% Restrict g:
doms = c + (b - a)*(0:numPatches);
g_restricted = restrict(g, doms);
if ( ~iscell(g_restricted) )
    % If doms happened to be domain(g), restrict would return a cell.
    g_restricted = {g_restricted};
end

% Loop over the patches:
for k = 1:numPatches      
                          %         _____
    dk = doms([k, k+1]);  %       /|    /
    dk_left  = a + dk(1); %     /  |  /
    dk_mid   = a + dk(2); %   /____|/
    dk_right = b + dk(2); %  dkl  dkm   dkr
    gk = g_restricted{k};                          % g on this subdomain
    gk = simplify(gk);                             % Simplify for efficiency
    gk_leg = cheb2leg(flipud(get(gk, 'coeffs')));  % Legendre coefficients
    [hLegL, hLegR] = easyConv(f_leg, gk_leg);      % Convolution on this domain
    
    % The left triangle for the kth patch:
    ind = (dk_left <= x) & (x < dk_mid); % Locate the grid values in [dkl, dkr]:
    if ( k == 1 ) % First piece:
        hLegL = leg2cheb(hLegL);           % Cheb. coeffs of left tri.
        data.domain = [dk_left, dk_mid];
        h_left = bndfun({[], flipud(hLegL)}, data);        % Make BNDFUN from coeffs
    else          % Subsequent left pieces
        z = map(x(ind), dk_left, dk_mid);          % Map grid points to [-1, 1]
        tmp = clenshawLegendre(z, hLegL);          % Evaluate via recurrence
        y(ind) = y(ind) + tmp;                     % Append
    end
    
    % The right triangle for the kth patch:
    if ( k < numPatches )                          % Not needed for final patch!
        % Locate the grid values in [dkl, dkr]:
        ind = (dk_mid <= x) & (x < dk_right);
        z = map(x(ind), dk_mid, dk_right);
        tmp = clenshawLegendre(z, hLegR);
        y(ind) = y(ind) + tmp;
    end
end

if ( abs((b-a)-(d-c)) < 10*eps(norm([a b c d], inf)) )
    % If there's only one patch, then we already have all the information reqd.
    hLegR = leg2cheb(hLegR);       % Cheb coeffs of right tri.
    data.domain = d + [a b];
    h_right = bndfun({[], flipud(hLegR)}, data);   % Make BNDFUN from coeffs
    h_mid = bndfun();
    
else  
    % Final right right triangle:
    %  ________________
    %  : /E|C/:      / 
    %  :   /  : A  /
    %  : /D|B :  /
    %  /___|__:/
    %     fl a+d     b+d

    finishLocation = a + c + numPatches*(b - a);    % Where patches got to. (fl) 
    gk = restrict(g, d-[(b-a) 0]);                  % g on appropriate domain   
    gk = simplify(gk);                              % Simplify for efficiency
    gk_leg = cheb2leg(flipud(get(gk, 'coeffs')));           % Legendre coeffs
    [hLegL, hLegR] = easyConv(f_leg, gk_leg);       % Conv on A and B
    hLegR = leg2cheb(hLegR);                % Cheb coeffs on A
    data.domain = [d+a, d+b];
    h_right = bndfun({[], flipud(hLegR)}, data);            % Make BNDFUN from coeffs
    
    % Remainder piece: (between fl and a+d)
    remainderWidth = d + a - finishLocation; % b+d-fl-(b-a)
    if ( remainderWidth > 0 )
        ind = finishLocation <= x;           % Discard D and E
        
        % B: (Coeffs were computed above)
        z = map(x(ind), d - b + 2*a, d + a); % Map grid to [-1, 1]
        tmp = clenshawLegendre(z, hLegL);    % Evaluate via recurrence
        y(ind) = tmp;                        % Store
        
        % C: 
        domfk = b + [-remainderWidth, 0];               % Domain of fk
        domfk(1) = max(domfk(1), f.domain(1));          % Ensure domfk is a
        domfk(end) = min(domfk(end), f.domain(end));    %  valid subdomain
        fk = restrict(f, domfk);                        % Restrict f
        fk = simplify(fk);                              % Simplify f
<<<<<<< HEAD
        fk_leg = cheb2leg(flipud(get(fk, 'coeffs')));   % Legendre coeffs
        gk = restrict(g, [finishLocation, d + a] - b);  % Restrict g
=======
        fk_leg = cheb2leg(get(fk, 'coeffs'));           % Legendre coeffs
        domgk = [finishLocation, d + a] - b;            % Domain of gk
        domgk(1) = max(domgk(1), g.domain(1));          % Ensure domgk is a
        domgk(end) = min(domgk(end), g.domain(end));    %  valid subdomain
        gk = restrict(g, domgk);                        % Restrict g
>>>>>>> 32387b74
        gk = simplify(gk);                              % Simplify g
        gk_leg = cheb2leg(flipud(get(gk, 'coeffs')));   % Legendre coeffs
        [ignored, hLegR] = easyConv(fk_leg, gk_leg);    % Conv 
        z = map(x(ind), finishLocation, d + a);         % Map to [-1, 1]
        tmp = clenshawLegendre(z, hLegR);               % Eval via recurrence
        y(ind) = y(ind) + tmp*remainderWidth/(b - a);   % Scale and append
    end
    % Convert values to coeffs (we don't want to construct a chebtech1)
    y = chebtech1.vals2coeffs(y);
    % Construct BNDFUN of the interior (rectangle) using coefficients:
    data.domain = [b+c, a+d];
    h_mid = bndfun({[], y}, data);
    
end

% h_mid can be empty so return the three or two pieces as a cell array:
if ( isempty(h_mid) )
    h = {h_left*(b-a)/2, h_right*(b-a)/2};
else    
    h = {h_left*(b-a)/2, h_mid*(b-a)/2, h_right*(b-a)/2};
end

end

%%%%%%%%%%%%%%%%%%%%%%%%%%%%%%%%%%%%%%%%%%%%%%%%%%%%%%%%%%%%%%%%%%%%%%%%%%%%%%%%

function [gammaL, gammaR] = easyConv(alpha, beta)
% Convolution using Legendre expansions and the analoguous convolution theorem.
% See Hale and Townsend, "An algorithm for the convolution of Legendre series",
% SIAM Journal on Scientific Computing, Vol. 36, No. 3, pages A1207-A1220, 2014.

% Better computational efficiency is achieved when g has the lower degree:
if ( length(beta) > length(alpha) )
    tmp = alpha;
    alpha = beta;
    beta = tmp;
end

% Maximum degree of result:
MN = length(alpha) + length(beta);

% Pad to make length n + 1.
alpha = [ alpha ; zeros(MN - length(alpha), 1) ];

% S represents multiplication by 1/z in spherical Bessel space:
e = [[1 ; 1./(2*(1:(MN-1)).'+1)], [1 ; zeros(MN-1, 1)], -1./(2*(0:MN-1).'+1)];
S = spdiags(e, -1:1, MN, MN);

gammaL = rec(S, alpha, beta, -1); % Chebyshev coeffs for the left piece
S(1,1) = -1;                      % Update S
gammaR = rec(S, -alpha, beta, 1); % Chebyshev coeffs for the right piece

%%%%%%%%%%%%%%%%%%%%%%%%%%% MATRIX FREE %%%%%%%%%%%%%%%%%%%%%%%%%%%%%%%%%%%%%%%%
    function gamma = rec(S, alpha, beta, sgn)
        % Compute the Legendre coefficients of the convolution on L/R piece.
        % See Theorem 4.1 of paper.
        
        % Initialise scl:
        N = length(beta);
        scl = 1./(2*(1:N).'-1);
        scl(2:2:end) = -scl(2:2:end);
        
        % First column of B:
        vNew = S*alpha;
        v = vNew;
        gamma = beta(1)*vNew;
        beta_scl = scl.*beta;
        beta_scl(1) = 0;
        gamma(1) = gamma(1) + vNew(1:N).'*beta_scl;
        
        % The scalar case is trivial:
        if ( length(beta) == 1 )
            return
        end
        
        % Second column of B:
        vNew = S*v + sgn*v;
        vOld = v;
        v = vNew;
        vNew(1) = 0;

        gamma = gamma + beta(2)*vNew;
        beta_scl = -beta_scl*((2 - 0.5)/(2 - 1.5));
        beta_scl(2) = 0;
        gamma(2) = gamma(2) + vNew(1:N).'*beta_scl;
        
        % Loop over remaining columns using recurrence:
        for n = 3:N
            vNew = (2*n-3) * (S * v) + vOld; % Recurrence
            vNew(1:n-1) = 0;                 % Zero terms 
            gamma = gamma + vNew*beta(n);    % Append to g
            
            % Recurrence is unstable for j < k. Correct for upper-tri part:
            beta_scl = -beta_scl*((n-.5)/(n-1.5));
            beta_scl(n) = 0;
            gamma(n) = gamma(n) + vNew(1:N).'*beta_scl;
            
            vOld = v;
            v = vNew;
            
        end
        
        ag = abs(gamma);
        mg = max(ag);
        loc = find(ag > eps*mg, 1, 'last');
        gamma = gamma(1:loc);

    end

end

%%%%%%%%%%%%%%%%%%%%%%%%%%%%%%%%%%%%%%%%%%%%%%%%%%%%%%%%%%%%%%%%%%%%%%%%%%%%%%%%

function val = clenshawLegendre(x, alpha) 
% Evaluate a Legendre expansion with coefficient alpha at x. 

n = length(alpha); 
b_old = 0; 
b_cur = 0; 
for k = (n-1):-1:1
  b_new = alpha(k+1) + (2*k + 1)/(k + 1)*x.*b_cur - (k + 1)/(k + 2)*b_old;
  b_old = b_cur; 
  b_cur = b_new; 
end
val = alpha(1) + x.*b_cur - .5*b_old; 

end

%%%%%%%%%%%%%%%%%%%%%%%%%%%%%%%%%%%%%%%%%%%%%%%%%%%%%%%%%%%%%%%%%%%%%%%%%%%%%%%%<|MERGE_RESOLUTION|>--- conflicted
+++ resolved
@@ -195,16 +195,11 @@
         domfk(end) = min(domfk(end), f.domain(end));    %  valid subdomain
         fk = restrict(f, domfk);                        % Restrict f
         fk = simplify(fk);                              % Simplify f
-<<<<<<< HEAD
         fk_leg = cheb2leg(flipud(get(fk, 'coeffs')));   % Legendre coeffs
-        gk = restrict(g, [finishLocation, d + a] - b);  % Restrict g
-=======
-        fk_leg = cheb2leg(get(fk, 'coeffs'));           % Legendre coeffs
         domgk = [finishLocation, d + a] - b;            % Domain of gk
         domgk(1) = max(domgk(1), g.domain(1));          % Ensure domgk is a
         domgk(end) = min(domgk(end), g.domain(end));    %  valid subdomain
         gk = restrict(g, domgk);                        % Restrict g
->>>>>>> 32387b74
         gk = simplify(gk);                              % Simplify g
         gk_leg = cheb2leg(flipud(get(gk, 'coeffs')));   % Legendre coeffs
         [ignored, hLegR] = easyConv(fk_leg, gk_leg);    % Conv 
