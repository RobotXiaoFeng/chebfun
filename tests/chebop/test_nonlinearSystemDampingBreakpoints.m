--- conflicted
+++ resolved
@@ -33,11 +33,7 @@
 u1jump = jump(u1, 0);
 u2jump = jump(u2, 0);
 
-<<<<<<< HEAD
-pass(1) = norm( chebfun(A(x, u1, u2))) < 5e1*tol;
-=======
 pass(1) = abs(info.error) < tol;
->>>>>>> f9bf5f2b
 pass(2) = norm(bcFunLeft(d(1))) < tol && norm(bcFunRight(d(end))) < tol;
 pass(3) = norm(u1jump) < tol && norm(u2jump) < tol;
 
