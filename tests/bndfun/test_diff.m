--- conflicted
+++ resolved
@@ -121,11 +121,7 @@
 dim2df = diff(f, 1, 2);
 pass(15) = (isempty(dim2df));
 
-<<<<<<< HEAD
-%% Integration with singfun
-=======
 %% Test on singular function:
->>>>>>> 8e7bb0a2
 
 pow = -0.5;
 op = @(x) (x - dom(1)).^pow.*sin(x);
