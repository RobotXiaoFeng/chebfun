--- conflicted
+++ resolved
@@ -103,13 +103,8 @@
 pass(10) = (norm(diff(err), inf) < get(F3, 'vscale')^3*get(f, 'epslevel')) && ...
     abs(feval(F3, a)) < get(F3, 'vscale')^3*get(f, 'epslevel');
 
-<<<<<<< HEAD
-%%
-% Check the integration of singfun.
-=======
 %% Test on singular function:
 
->>>>>>> 8e7bb0a2
 dom = [-2 7];
 pow = -0.64;
 op = @(x) (x-dom(1)).^pow;
