% Test file for bndfun/restrict.m

function pass = test_restrict(pref)

% Get preferences.
if (nargin < 1)
    pref = chebpref();
end

% Set the domain
dom = [-2 7];

%%
% Check behavior for empty inputs.
f = bndfun();
f = restrict(f, [-0.5 0.5]);
pass(1) = isempty(f);

%%
% Check behaviour for non-subinterval inputs.
f = bndfun(@(x) sin(x), dom, [], [], pref);
g = restrict(f, dom);
pass(2) = isequal(f, g);

try
    g = restrict(f, [dom(1) - 1, dom(2) + 1]); %#ok<NASGU>
    pass(3) = 0;
catch ME
    pass(3) = strcmp(ME.identifier, 'BNDFUN:restrict:badinterval');
end

try
    g = restrict(f, [-Inf, 1]); %#ok<NASGU>
    pass(4) = 0;
catch ME
    pass(4) = strcmp(ME.identifier, 'BNDFUN:restrict:badinterval');
end

try
    g = restrict(f, [-1 -0.25 0.3 0.1 1]); %#ok<NASGU>
    pass(5) = 0;
catch ME
    pass(5) = strcmp(ME.identifier, 'BNDFUN:restrict:badinterval');
end

%%
% Check whether restriction actually results in a BNDFUN on the correct domain.
g = restrict(f,[2, 3]);
pass(6) = all(g.domain == [2, 3]);

%%
% Spot-check a few functions
pass(7) = test_spotcheck_restrict(@(x) exp(x) - 1, dom, [-2 4], pref);
pass(8) = test_spotcheck_restrict(@(x) 1./(1 + x.^2), dom, [-0.7 0.9], pref);
pass(9) = test_spotcheck_restrict(@(x) cos(1e3*x), dom, [0.1 0.5], pref);
pass(10) = test_spotcheck_restrict(@(t) sinh(t*exp(2*pi*1i/6)), dom, ...
    [-0.4 1], pref);



%%
% Check multiple subinterval restriction.
f = bndfun(@(x) sin(x) + sin(x.^2), dom, [], [], pref);
g = restrict(f, [-1.7 2.3 6.8]);
h1 = restrict(f, [-1.7 2.3]);
h2 = restrict(f, [2.3 6.8]);
x = linspace(-1, 1, 100).';
err1 = feval(g{1} - h1, x);
err2 = feval(g{2} - h2, x);
pass(11) = all(err1(:) == 0) && all(err2(:) == 0);

%%
% Check whether restriction actually results in a BNDFUN on the correct domain.
g = restrict(f,[2, 3, 5]);
pass(12) = all(g{1}.domain == [2, 3] & g{2}.domain == [3,5]);

%%
% Check operation for array-valued functions.
pass(13) = test_spotcheck_restrict(@(x) [sin(x) cos(x) exp(x)], dom, ...
    [-1 -0.7], pref);

f = bndfun(@(x) [sin(x) cos(x)], dom, [], [], pref);
g = restrict(f, [-0.6 0.1 1]);
h1 = restrict(f, [-0.6 0.1]);
h2 = restrict(f, [0.1 1]);
x = linspace(-1, 1, 100).';
err1 = feval(g{1} - h1, x);
err2 = feval(g{2} - h2, x);
pass(14) = all(err1(:) == 0) && all(err2(:) == 0);

<<<<<<< HEAD
%% Integration with singfun
=======
%% Test on singular function:
>>>>>>> 8e7bb0a2

pow = -0.5;
op = @(x) (x - dom(1)).^pow.*sin(x);
pref.singPrefs.exponents = [pow 0];
pass(15) = test_spotcheck_restrict(op, dom, ...
    [-1 -0.7], pref);

end

% Spot-check restriction of a given function to a given subinterval.
function result = test_spotcheck_restrict(fun_op, dom, subint, pref)
% Perform restriction.
f = bndfun(fun_op, dom, [], [], pref);
g = restrict(f, subint);

a = subint(1);
b = subint(2);

% Sample on a grid of 100 points and check for accuracy.
x = linspace(a, b, 100).';
y_exact = fun_op(x);
y_approx = feval(g, x);

result = norm(y_exact - y_approx, Inf) < ...
    10*max(get(f, 'vscale'))*get(f, 'epslevel');
end<|MERGE_RESOLUTION|>--- conflicted
+++ resolved
@@ -88,11 +88,7 @@
 err2 = feval(g{2} - h2, x);
 pass(14) = all(err1(:) == 0) && all(err2(:) == 0);
 
-<<<<<<< HEAD
-%% Integration with singfun
-=======
 %% Test on singular function:
->>>>>>> 8e7bb0a2
 
 pow = -0.5;
 op = @(x) (x - dom(1)).^pow.*sin(x);
