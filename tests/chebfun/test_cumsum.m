--- conflicted
+++ resolved
@@ -178,14 +178,9 @@
 gVals = feval(g, x);
 opg = @(x) sqrt(pi)*erf(x)/2 + sqrt(pi)/2;
 gExact = opg(x);
-<<<<<<< HEAD
-errg = gVals - gExact;
-pass(11) = norm(errg, inf) < 1e4*get(g,'epslevel').*get(g,'vscale');
-=======
 errg = norm(gVals - gExact, inf);
-tol = 2e3*get(g,'epslevel').*get(g,'vscale');
+tol = 1e4*get(g,'epslevel').*get(g,'vscale');
 pass(13) = errg < tol;
->>>>>>> b1a83de5
 
 %% Function on [a inf]:
 
@@ -206,13 +201,8 @@
 opg = @(x) 5*x.^2/2 - 5/2 + get(g, 'lval');
 gExact = opg(x);
 err = norm(gVals - gExact, inf);
-<<<<<<< HEAD
 tol = 100*get(g,'epslevel').*get(g,'vscale');
-pass(12) = err < tol;
-=======
-tol = 20*get(g,'epslevel').*get(g,'vscale');
 pass(14) = err < tol;
->>>>>>> b1a83de5
 
 %% Piecewise function on [-inf b]:
 
@@ -237,11 +227,7 @@
 g2Exact = opg2(x2);
 err1 = g1Vals - g1Exact;
 err2 = g2Vals - g2Exact;
-<<<<<<< HEAD
-pass(13) = norm([err1 ; err2], inf) < 5e4*get(g,'epslevel').*get(g,'vscale');
-=======
-pass(15) = norm([err1 ; err2], inf) < 5e3*get(g,'epslevel').*get(g,'vscale');
->>>>>>> b1a83de5
+pass(15) = norm([err1 ; err2], inf) < 5e4*get(g,'epslevel').*get(g,'vscale');
 
 % [TODO]:  Check fractional antiderivatives once implemented.
 
