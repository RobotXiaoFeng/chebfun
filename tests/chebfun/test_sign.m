function pass = test_sign(pref)

if ( nargin == 0 )
    pref = chebpref();
end

% Initialise random vector:
seedRNG(6178);
x = 2 * rand(100, 1) - 1;

%% Simple tests
pref.enableBreakpointDetection = 0;
f = chebfun('x.^2', pref);   
tol = get(f, 'epslevel')*get(f, 'hscale');
f1 = sign(f);
pass(1,1) = all(feval(f1, x) == 1);

% Test if impulses are dealt with correctly: 
f = chebfun(@(x) cos(pi*x) + 2, sort(x)', pref);
f.impulses(:,:,1) = -pi;
f1 = sign(f);
pass(1,2) = all(f1.impulses(:,:,1) == -1);

% Test also on longer intervals:
f = chebfun(@(x) x, [-1, 100], pref);
f1 = sign(f);
h = chebfun({-1, 1}, [-1, 0, 100]);
pass(1,3) = normest(h - f1) < tol;

% Test functions with breakpoints:
f = chebfun(@(x) x, [-1, 1e-10, 1], pref);
f1 = sign(f);
h = restrict(h,[-1, 1]);
pass(1,4) = normest(f1 - h) < tol;

% Real, imaginary and complex CHEBFUN objects:
f = chebfun({-1, 1, -1, 1, -1, 1}, -3:3);

%% Real CHEBFUN
gHandle1 = @(x) sin(pi*x);
g = chebfun(@(x) gHandle1(x), -3:3, pref);
g1 = sign(g);
pass(2,1) = length(g1.funs) == 6;
pass(2,2) = normest(f - g1) < tol;
pref.enableBreakpointDetection = 1;
h1 = chebfun(@(x) sign(gHandle1(x)), -3:3, pref);
pass(2,3) = length(h1.funs) == 6;
pass(2,4) = normest(f - h1) < tol;

%% Array-valued CHEBFUN
f1 = chebfun(@(x) feval(f, [x, x]) , -3:3, pref);
gHandle2 = @(x) cos(pi*(x-.5));
g = chebfun(@(x) [gHandle1(x), gHandle2(x)] , -3:3, pref);
g4 = sign(g);
pass(3,1) = length(g4.funs) == 6;
pass(3,2) = normest(f1 - g4) < tol;
h4 = chebfun(@(x) sign([gHandle1(x), gHandle2(x)]), -3:3, pref);
pass(3,3) = length(h4.funs) == 6;
pass(3,4) = normest(f1 - h4) < tol;

%% A more complicated function:
f = chebfun(@(x) sin(1i*x).*(1i*x + exp(5i*x)));
g = chebfun(@(x) sign(sin(1i*x).*(1i*x + exp(5i*x))),[-1 0 1], ...
    'extrapolate', 'on');
h = sign(f);
pass(4,:) = normest(g - h) < 200*get(h, 'epslevel')*length(h);

%% Test sign() for a complex-valued CHEBFUN.
f = chebfun(@(x) exp(2*pi*1i*x)./(1 + (x - 0.1).^2), [-1 1]);
h = sign(f);
h_exact = @(x) exp(2*pi*1i*x);
pass(5,:) = norm(feval(h, x) - h_exact(x), inf) < 10*vscale(h)*epslevel(h);

<<<<<<< HEAD
%% Integration of SINGFUN: a real case
=======
%% Test on singular function: a real case
>>>>>>> 8e7bb0a2

% Set a domain:
dom = [-2 7];

% Generate a few random points to use as test values:
x = diff(dom) * rand(100, 1) + dom(1);

pow = -0.5;
op = @(x) (dom(2)-x).^pow.*( sin(10*x).^2 );
pref.singPrefs.exponents = [0 pow];
pref.enableBreakpointDetection = 1;
f = chebfun(op, dom, pref);
s = sign(f);
pass(6,:) = ( norm(feval(s-1, x), inf) < eps );

<<<<<<< HEAD
%% Integration of SINGFUN: a complex case
=======
%% Test on singular function: a complex case
>>>>>>> 8e7bb0a2

% Set a domain:
dom = [-1 1];

% Generate a few random points to use as test values:
x = diff(dom) * rand(100, 1) + dom(1);

pow = -0.5;
op = @(x) (dom(2)-x).^pow.*exp(2*pi*1i*x);
pref.singPrefs.exponents = [0 pow];
pref.enableBreakpointDetection = 1;
f = chebfun(op, dom, pref);
s = sign(f);
s_exact = @(x) exp(2*pi*1i*x);
vals_s = feval(s, x);
vals_exact = feval(s_exact, x);
err = vals_s - vals_exact;
pass(7,:) = ( norm(err, inf) < 1e1*epslevel(s).*get(s, 'vscale') );

end<|MERGE_RESOLUTION|>--- conflicted
+++ resolved
@@ -71,11 +71,7 @@
 h_exact = @(x) exp(2*pi*1i*x);
 pass(5,:) = norm(feval(h, x) - h_exact(x), inf) < 10*vscale(h)*epslevel(h);
 
-<<<<<<< HEAD
-%% Integration of SINGFUN: a real case
-=======
 %% Test on singular function: a real case
->>>>>>> 8e7bb0a2
 
 % Set a domain:
 dom = [-2 7];
@@ -91,11 +87,7 @@
 s = sign(f);
 pass(6,:) = ( norm(feval(s-1, x), inf) < eps );
 
-<<<<<<< HEAD
-%% Integration of SINGFUN: a complex case
-=======
 %% Test on singular function: a complex case
->>>>>>> 8e7bb0a2
 
 % Set a domain:
 dom = [-1 1];
