% Test file for @chebfun/ne.m.

function pass = test_ne(pref)

if ( nargin < 1 )
    pref = chebpref();
end

% Generate a few random points to use as test values.
seedRNG(6178);
x = 2 * rand(100, 1) - 1;

% Check the empty case.
f = chebfun(@(x) sin(x), [-1 -0.5 0 0.5 1], pref);
g = chebfun();
pass(1) = isempty(f ~= g)  && isempty(g ~= f);

% Check a few simple examples.
g = chebfun(@(x) 0*x + sqrt(2)/2, pref);
h = f ~= g;
<<<<<<< HEAD
ind = find(h.pointValues == 0);
=======
ind = (h.impulses == 0);
>>>>>>> a25fdfc4
pass(2) = abs(h.domain(ind) - pi/4) < 10*vscale(h)*epslevel(h);

f = chebfun(@(x) exp(x), pref);
g = chebfun(@(x) (exp(0.5) - exp(-0.5))*(x + 0.5) + exp(-0.5), pref);
h = f ~= g;
<<<<<<< HEAD
ind = find(h.pointValues == 0);
=======
ind = (h.impulses == 0);
>>>>>>> a25fdfc4
pass(3) = norm(h.domain(ind) - [-0.5 0.5], inf) < 10*vscale(h)*epslevel(h);

h = f ~= f;
pass(4) = (numel(h.funs) == 1) && all(feval(h, x) == 0);

h = f ~= -f;
pass(5) = (numel(h.funs) == 1) && all(feval(h, x) == 1);

%% Check an example where ne() does not need to introduce any new breakpoints.
f = chebfun(@(x) exp(x), [-1 -0.5 0 0.5 1], pref);
g = chebfun(@(x) (exp(0.5) - exp(-0.5))*(x + 0.5) + exp(-0.5), pref);
h = f ~= g;
<<<<<<< HEAD
ind = find(h.pointValues == 0);
=======
ind = (h.impulses == 0);
>>>>>>> a25fdfc4
pass(6) = norm(h.domain(ind) - [-0.5 0.5], inf) < 10*vscale(h)*epslevel(h);

% Check error conditions.
f = chebfun(@(x) [sin(x) cos(x) exp(x)], [-1 -0.5 0 0.5 1], pref);
g = chebfun(@(x) exp(2*pi*1i*x), [-1 1], pref);

try
    h = f ~= g
    pass(7) = false;
catch ME
    pass(7) = strcmp(ME.identifier, 'CHEBFUN:ne:array');
end

try
    h = g ~= f
    pass(8) = false;
catch ME
    pass(8) = strcmp(ME.identifier, 'CHEBFUN:ne:array');
end

%% Test for singular function:

f = chebfun(@(x) -sin(x)./(x+1), 'exps', [-1 0]);
g = ( f ~= f );
pass(9) = ( g.pointValues(1) == 0 && ~any(feval(g, x)) );

%% Test for function defined on unbounded domain:

% Functions on [-inf inf]:

% Set the domain:
dom = [-Inf Inf];
domCheck = [-1e2 1e2];

% Generate a few random points to use as test values:
x = diff(domCheck) * rand(100, 1) + domCheck(1);

% Blow-up function:
op = @(x) x.^2.*(1-exp(-x.^2));
pref.singPrefs.exponents = [2 2];
f = chebfun(op, dom, pref); 
g = ( f ~= f );
gVals = feval(g, x);
pass(10) = ~any(gVals);

end<|MERGE_RESOLUTION|>--- conflicted
+++ resolved
@@ -18,21 +18,13 @@
 % Check a few simple examples.
 g = chebfun(@(x) 0*x + sqrt(2)/2, pref);
 h = f ~= g;
-<<<<<<< HEAD
 ind = find(h.pointValues == 0);
-=======
-ind = (h.impulses == 0);
->>>>>>> a25fdfc4
 pass(2) = abs(h.domain(ind) - pi/4) < 10*vscale(h)*epslevel(h);
 
 f = chebfun(@(x) exp(x), pref);
 g = chebfun(@(x) (exp(0.5) - exp(-0.5))*(x + 0.5) + exp(-0.5), pref);
 h = f ~= g;
-<<<<<<< HEAD
 ind = find(h.pointValues == 0);
-=======
-ind = (h.impulses == 0);
->>>>>>> a25fdfc4
 pass(3) = norm(h.domain(ind) - [-0.5 0.5], inf) < 10*vscale(h)*epslevel(h);
 
 h = f ~= f;
@@ -45,11 +37,7 @@
 f = chebfun(@(x) exp(x), [-1 -0.5 0 0.5 1], pref);
 g = chebfun(@(x) (exp(0.5) - exp(-0.5))*(x + 0.5) + exp(-0.5), pref);
 h = f ~= g;
-<<<<<<< HEAD
 ind = find(h.pointValues == 0);
-=======
-ind = (h.impulses == 0);
->>>>>>> a25fdfc4
 pass(6) = norm(h.domain(ind) - [-0.5 0.5], inf) < 10*vscale(h)*epslevel(h);
 
 % Check error conditions.
