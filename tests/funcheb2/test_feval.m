% Test file for funcheb2/feval.

function pass = test_feval(pref)

% Get preferences.
if ( nargin < 1 )
    pref = funcheb2.pref();
end

% Generate a few random points to use as test values.
<<<<<<< HEAD
rng('default'), rng(0);
=======
rngstate = rng();
rng(7681);
>>>>>>> 49ba9358
x = 2 * rand(1000, 1) - 1;

%%
% Spot-check values for a couple of functions.  We can only expect accuracy on
% the order of the truncation level, so we use this as our criterion.

f = funcheb2(@(x) exp(x) - 1, pref);
f_exact = @(x) exp(x) - 1;
pass(1) = (norm(feval(f, x) - f_exact(x), 'inf') < 10*f.epslevel);

f = funcheb2(@(x) 1./(1 + x.^2), pref);
f_exact = @(x) 1./(1 + x.^2);
pass(2) = (norm(feval(f, x) - f_exact(x), 'inf') < 10*f.epslevel);

f = funcheb2(@(x) cos(1e4*x), pref);
f_exact = @(x) cos(1e4*x);
pass(3) = (norm(feval(f, x) - f_exact(x), 'inf') < 10*f.epslevel);

z = exp(2*pi*1i/6);
f = funcheb2(@(t) sinh(t*z), pref);
f_exact = @(t) sinh(t*z);
pass(4) = (norm(feval(f, x) - f_exact(x), 'inf') < 10*f.epslevel);

%%
% Check row vector and matrix input.

err = feval(f, x.') - f_exact(x.');
pass(5) = (all(size(err) == [1 1000])) && (norm(err(:), 'inf') < 10*f.epslevel);

x_mtx = reshape(x, [100 10]);
err = feval(f, x_mtx) - f_exact(x_mtx);
pass(6) = (all(size(err) == [100 10])) && (norm(err(:), 'inf') < 10*f.epslevel);

x_3mtx = reshape(x, [10 10 10]);
err = feval(f, x_3mtx) - f_exact(x_3mtx);
pass(7) = (all(size(err) == [10 10 10])) && (norm(err(:), 'inf') < 10*f.epslevel);

%%
% Check operation for vectorized funcheb2 objects.

f = funcheb2(@(x) [sin(x) x.^2 exp(1i*x)], pref);
f_exact = @(x) [sin(x) x.^2 exp(1i*x)];
err = feval(f, x) - f_exact(x);
pass(8) = all(max(abs(err)) < 10*f.epslevel);

%%
% Test for evaluating vectorized funcheb2 objects at matrix arguments if the
% operation makes sense.
f = funcheb2(@(x) [sin(pi*x) cos(pi*x) exp(pi*x)], pref);
x = [-1 0 1 ; .25 .5 .75];
fx = feval(f, x);
f_exact = [0 0 0 -1 1 -1 exp(-pi) 1 exp(pi)
          [1 sqrt(2) 1 1 0 -1]/sqrt(2) exp(pi.*[.25 .5 .75])];
pass(9) = all(all(abs(fx - f_exact) < 10*f.epslevel));

%%
% Restore the RNG state.

rng(rngstate);

end<|MERGE_RESOLUTION|>--- conflicted
+++ resolved
@@ -8,12 +8,8 @@
 end
 
 % Generate a few random points to use as test values.
-<<<<<<< HEAD
-rng('default'), rng(0);
-=======
 rngstate = rng();
 rng(7681);
->>>>>>> 49ba9358
 x = 2 * rand(1000, 1) - 1;
 
 %%
