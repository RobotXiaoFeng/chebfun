--- conflicted
+++ resolved
@@ -5,12 +5,7 @@
     pref = chebfun2pref; 
 end 
 
-<<<<<<< HEAD
-tol = 100*pref.eps; 
-j = 1; 
-=======
 tol = 100*pref.cheb2Prefs.eps; 
->>>>>>> 9b5e3871
 
 % Decomposition on [-1,1,-1,1]: 
 x = chebpts(100);
@@ -24,7 +19,6 @@
 pass(2) = norm( diag( L( pivPos( :, 2 ) , :) ) - ones( length(f), 1) ) < tol;
 % pass(j) = norm( triu( L( pivPos( :, 2 ) , :) , 1) ) < sqrt(tol); j = j + 1; 
 pass(3) = norm( tril( U( :, pivPos( :, 1 ) ) , -1) ) < sqrt(tol);
-
 
 
 % Try the same thing on different domain: 
@@ -42,5 +36,4 @@
 % pass(j) = norm( triu( L( pivPos( :, 2 ) , :) , 1) ) < sqrt(tol); j = j + 1; 
 pass(6) = norm( tril( U( :, pivPos( :, 1 ) ) , -1) ) < sqrt(tol); 
 
-
 end