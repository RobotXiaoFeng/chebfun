function varargout = svds(A, varargin)
%SVDS    Eigenvalues and eigenfunctions of a linear operator.
%   Important (1): While you can construct a LINOP and apply this method, the
%   recommended procedure is to use CHEBOP/SVDS instead.
%   Important (2): A CHEBOPPREF object PREFS has to be passed. When this method
%   is called via CHEBOP/SVDS, PREFS is inherited from the CHEBOP level.
<<<<<<< HEAD
=======
%   Important (3): This method depends on LINOP/ADJOINT and can only be used
%   for LINOPS representing differential operators. Strictly multiplication,
%   integral or other exotic operators are not supported.
>>>>>>> e4881e1c
%
%   S = SVDS(A, PREFS) returns a vector of 6 singularvalues of the linop A.
%   SVDS will attempt to return the singularvalues corresponding to the most
%   easily resolved singularfunctions. (This is unlike the built-in SVDS, which
%   returns the largest singularvalues by default.)
%
%   [U, S, V] = SVDS(A, PREFS) returns a diagonal 6x6 matrix S of A's most
%   easily resolved singularvalues, and their corresponding left and right
%   singularfunctions in the chebmatrices U and V respectively, where V{i}(:,j)
%   is the jth singularfunction in variable i of the system.
%
%   [...] = SVDS(A, K, PREFS) find the K most easily resolved 
%   singularvalues.
%
%   This version of SVDS does not use iterative methods as in the built-in
%   SVDS for sparse matrices. Instead, it uses the built-in EIG on dense
%   matrices of increasing size, stopping when the targeted singularfunctions
%   appear to have converged, as determined by the chebfun constructor.
%
%   EXAMPLE: First derivative operator
%
%   d = [0 pi];
%   A = linop( operatorBlock.diff(d) );
%   prefs = cheboppref();
%   prefs.discretization = @chebcolloc2;
%   [U,S,V] = svds(A, 10, prefs);
%   format long, sqrt(-diag(D))  % integers, to 14 digits
%
% See also CHEBOP/SVDS, CHEBOP/ADJOINT, LINOP/EIGS and LINOP/ADJIONT.

% Copyright 2016 by The University of Oxford and The Chebfun Developers.
% See http://www.chebfun.org/ for Chebfun information.

% Parsing inputs.
k = [];       % will be made default value below
prefs = [];
bcType = [];
gotk = false; % until we detect a value of k in inputs
for j = 1:nargin-1
    item = varargin{j};
    if ( isa(item,'cheboppref') )
        prefs = item;
    elseif ( ~gotk && isnumeric(item) && (item > 0) && (item == round(item) ) )
        k = item;
        gotk = true;
    elseif ( isa(item,'char') )
        bcType = item;
    else
        error('Could not parse argument number %i.',j+1)
    end
end

% Check that we recieved a prefs object
if ( isempty(prefs) )
    error('CHEBFUN:LINOP:svds:prefs', ...
        'A preference object is required.');
end

% Check that we recieved a bcType
if ( isempty(bcType) )
    error('CHEBFUN:LINOP:svds:bcType', ...
        'A bcType is required.');
end

% Check for unbounded domains:
if ( ~all(isfinite(A.domain)) )
    error('CHEBFUN:LINOP:eigs:infDom', ...
        'Unbounded domains are not supported.');
end

% Assign default to k if needed.
if ( isempty(k) || isnan(k) )
    k = 6;
end

% construct adjoint
Astar = adjoint(A,bcType);

% initialize superA to 0
[m n] = size(A);
dom = A.domain;
nm = n + m;
superA = linop(mat2cell(zeros(nm),ones(1,nm),ones(1,nm)));
z = chebfun(0,dom);
for ii = 1:nm
    for jj = 1:nm
        superA.blocks{ii,jj} = operatorBlock.mult(z,z.domain);
    end
end
superA.domain = A.domain;

% fill the appropriate blocks
for ii = 1:m
    for jj = 1:n
        superA.blocks{n+ii,jj} = A.blocks{ii,jj};
    end
end
for ii = 1:n
    for jj = 1:m
        superA.blocks{ii,n+jj} = Astar.blocks{ii,jj};
    end
end

% get constraints
C = A.constraint;
Cstar = Astar.constraint;

% get funs
Cfuns = C.functional; nc = size(Cfuns,1);
Csfuns = Cstar.functional; ncs = size(Csfuns,1);

% make superC
dor = max(max(A.diffOrder));
superC.functional = [];
z = functionalBlock.zero(dom);
for ii = 1:nc
    row = [];
    for jj = 1:n
        row = [row,Cfuns{ii,jj}];
    end
    for jj = 1:m
        row = [row,z];
    end
    superC.functional = [superC.functional;row];
end
for ii = 1:ncs
    row = [];
    for jj = 1:n
        row = [row,z];
    end
    for jj = 1:m
        row = [row,Csfuns{ii,jj}];
    end
    superC.functional = [superC.functional;row];
end
superC.values = zeros(dor*nm,1);

% finish superA
superA.constraint = superC;

% count number of null vectors for A and Astar
nulA = dor*n-nc;

% set number of singular values 
% If the null space is empty then there are
% exactly 2 copies +/- of k singular values.
% If the null space is non-empty then those
% zero singular values won't be repeated.
% We compute two extra just to make sure 
% got didn't lose one to a sign change.
nsvals = 2 + 2*k-abs(nulA);

<<<<<<< HEAD
% call linop/eigs
=======
% call linop/eigs using sigma = 0 since we
% are assuming L is an unbounded differential 
% operator
>>>>>>> e4881e1c
warning('off','all') % turn warnings off
if strcmp(bcType,'periodic')
    prefs.discretization = @trigcolloc;
else
    prefs.discretization = @chebcolloc2;
end
<<<<<<< HEAD
[ Q, D ] = eigs( superA, nsvals, [], prefs, 'rayleigh' );
=======
[ Q, D ] = eigs( superA, nsvals, 0, prefs, 'rayleigh' );
>>>>>>> e4881e1c
warning('on','all') % turn warnings back on

% make sure singular values are real
if ( any(imag(diag(D)) ~= 0) )
    error('CHEBFUN:LINOP:svds:real', ...
        'Computed singular values are not strictly real.');
end

% set tiny values of D to zero
D = diag(D);
D(abs(D) < prefs.bvpTol*max(abs(D))) = 0;

% Sort by first inverting the singular values.
% This works because for differential operators
% the smoothest singular functions always correspond
% to the tiniest singular values.
[D,id] = sort(1./D,'descend');
Q = Q(:,id);

% flip, reorder and discard unwanted functions.
S = diag(1./D(k:-1:1));
Q = Q(:,k:-1:1);

% rescale singular vectors
V = Q(1:n,:); nrmV = sqrt(diag(V'*V)); 
nrmV( nrmV < prefs.bvpTol ) = 1; V = V*diag(1./nrmV);
U = Q(n+1:end,:); nrmU = sqrt(diag(U'*U));
nrmU( nrmU < prefs.bvpTol ) = 1; nrmU = 1./nrmU;
U = U*diag(nrmU);

% set output
if nargout <= 1
    varargout = { diag(S) };
elseif nargout == 3
    varargout = { U, S, V };
else
    error('CHEBFUN:LINOP:svds:outputs', ...
        'SVDS requires one or three outputs.');
end<|MERGE_RESOLUTION|>--- conflicted
+++ resolved
@@ -4,12 +4,9 @@
 %   recommended procedure is to use CHEBOP/SVDS instead.
 %   Important (2): A CHEBOPPREF object PREFS has to be passed. When this method
 %   is called via CHEBOP/SVDS, PREFS is inherited from the CHEBOP level.
-<<<<<<< HEAD
-=======
 %   Important (3): This method depends on LINOP/ADJOINT and can only be used
 %   for LINOPS representing differential operators. Strictly multiplication,
 %   integral or other exotic operators are not supported.
->>>>>>> e4881e1c
 %
 %   S = SVDS(A, PREFS) returns a vector of 6 singularvalues of the linop A.
 %   SVDS will attempt to return the singularvalues corresponding to the most
@@ -162,24 +159,16 @@
 % got didn't lose one to a sign change.
 nsvals = 2 + 2*k-abs(nulA);
 
-<<<<<<< HEAD
-% call linop/eigs
-=======
 % call linop/eigs using sigma = 0 since we
 % are assuming L is an unbounded differential 
 % operator
->>>>>>> e4881e1c
 warning('off','all') % turn warnings off
 if strcmp(bcType,'periodic')
     prefs.discretization = @trigcolloc;
 else
     prefs.discretization = @chebcolloc2;
 end
-<<<<<<< HEAD
-[ Q, D ] = eigs( superA, nsvals, [], prefs, 'rayleigh' );
-=======
 [ Q, D ] = eigs( superA, nsvals, 0, prefs, 'rayleigh' );
->>>>>>> e4881e1c
 warning('on','all') % turn warnings back on
 
 % make sure singular values are real
