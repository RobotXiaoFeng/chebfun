--- conflicted
+++ resolved
@@ -33,7 +33,7 @@
         case 'bc'
             M = [B; PA];
         otherwise  % oldschool
-<<<<<<< HEAD
+
             k = size(B,1);     % number of rows to drop
             k2 = ceil(k/2);    % about half for top
             try 
@@ -41,10 +41,7 @@
             catch
                 error('oldschool does not support this problem');
             end
-=======
-            k = size(B, 1);         % number of rows to drop
-            k2 = ceil(k/2);         % about half for top
->>>>>>> ec6b3dec
+
             A(1:k2,:) = B(1:k2,:);
             krem = k - k2;          % number remaining
             A(end-krem+1:end, :) = B(k2+1:end, :);
