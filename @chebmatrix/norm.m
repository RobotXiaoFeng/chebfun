--- conflicted
+++ resolved
@@ -7,16 +7,11 @@
 %
 %   NORM(A, INF) computes the infinity norm of the CHEBMATRIX A, defined as the
 %   maximum infinity norm of each of the blocks.
-<<<<<<< HEAD
 %
 %   See also CHEBMATRIX, CHEBFUN/NORM.
-=======
 
 % Copyright 2014 by The University of Oxford and The Chebfun Developers.
 % See http://www.chebfun.org for Chebfun information.
->>>>>>> 8b5c328b
-
-% [TODO]: Add support for norms of operators.
 
 % [TODO]: Add support for norms of operators (inf x inf blocks).
 
@@ -30,7 +25,6 @@
     n = 'fro'; 	% Frobenius norm is the default.
 end
 
-<<<<<<< HEAD
 % The norm of a chebmatrix with inf x inf block(s) is not supported.
 s = cellfun(@(b) min(size(b)), A.blocks);
 if ( ~all(isfinite(s(:))) )
@@ -42,16 +36,6 @@
 normA = 0;
 
 % Deal with different cases.
-=======
-s = cellfun(@(b) min(size(b)), A.blocks);
-if ( ~all(isfinite(s(:))) )
-    error('CHEBFUN:chebmatrix:norm', ...
-    'Norm of a inf x inf chebmatrix is not supported.')
-end
-
-normA = 0;
-
->>>>>>> 8b5c328b
 switch n
     
     case {'fro', 2}
